/*
 * Licensed to the Apache Software Foundation (ASF) under one
 * or more contributor license agreements.  See the NOTICE file
 * distributed with this work for additional information
 * regarding copyright ownership.  The ASF licenses this file
 * to you under the Apache License, Version 2.0 (the
 * "License"); you may not use this file except in compliance
 * with the License.  You may obtain a copy of the License at
 *
 * http://www.apache.org/licenses/LICENSE-2.0
 *
 * Unless required by applicable law or agreed to in writing,
 * software distributed under the License is distributed on an
 * "AS IS" BASIS, WITHOUT WARRANTIES OR CONDITIONS OF ANY
 * KIND, either express or implied.  See the License for the
 * specific language governing permissions and limitations
 * under the License.
 */
dependencies {
    implementation 'com.github.ben-manes.caffeine:caffeine:3.1.8'
    implementation 'com.google.guava:guava:33.2.1-jre'
    implementation 'com.google.zxing:core:3.5.3'
    implementation 'com.googlecode.concurrentlinkedhashmap:concurrentlinkedhashmap-lru:1.4.2'
    implementation 'com.googlecode.ez-vcard:ez-vcard:0.12.1'
    implementation 'com.googlecode.owasp-java-html-sanitizer:owasp-java-html-sanitizer:20220608.1'
    implementation 'com.googlecode.libphonenumber:libphonenumber:8.13.31'
    implementation 'com.ibm.icu:icu4j:74.2'
    implementation ('com.lowagie:itext:2.1.7') { // Don't update due to license change in newer versions, see OFBIZ-10455
        exclude  group: 'bouncycastle', module: 'bcmail-jdk14'
        exclude  group: 'bouncycastle', module: 'bcprov-jdk14'
        exclude  group: 'bouncycastle', module: 'bctsp-jdk14'
    }
    implementation 'com.sun.mail:javax.mail:1.6.2'
    implementation 'com.rometools:rome:2.1.0'
    implementation 'com.thoughtworks.xstream:xstream:1.4.20'
    implementation 'commons-cli:commons-cli:1.5.0' // with 1.6.0, 2 tests of OfbizStartupUnitTests don't pass
    implementation 'commons-fileupload:commons-fileupload:1.5'
    implementation 'commons-net:commons-net:3.10.0'
    implementation 'commons-validator:commons-validator:1.8.0'
    implementation 'de.odysseus.juel:juel-impl:2.2.7'
    implementation 'javax.transaction:javax.transaction-api:1.3'
    implementation 'net.fortuna.ical4j:ical4j:1.0-rc4-atlassian-12'
    implementation 'net.lingala.zip4j:zip4j:2.11.5'
    implementation 'org.apache.ant:ant-junit:1.10.14'
    implementation 'org.apache.commons:commons-collections4:4.4'
    implementation 'org.apache.commons:commons-csv:1.10.0'
    implementation 'org.apache.commons:commons-dbcp2:2.10.0'// 2.11.0 does not compile.
    implementation 'org.apache.commons:commons-imaging:1.0-alpha3' // Alpha but OK, "Imaging was working and was used by a number of projects in production even before reaching its initial release as an Apache Commons component." Since 1.0.0-alpha4 (note the use of semver) the API has changed. Better wait an "official release" to rewrite OFBiz code...
    implementation 'org.apache.commons:commons-text:1.11.0'
    implementation 'org.apache.geronimo.components:geronimo-transaction:3.1.5' // 4.0.0 does not compile
    implementation 'org.apache.geronimo.specs:geronimo-jms_1.1_spec:1.1.1'
    implementation 'org.apache.httpcomponents:httpclient-cache:4.5.14'
    implementation 'org.apache.logging.log4j:log4j-api:2.20.0' // the API of log4j 2
    implementation 'org.apache.logging.log4j:log4j-core:2.20.0' // Somehow needed by Buildbot to compile OFBizDynamicThresholdFilter.java
    implementation 'org.apache.poi:poi:5.3.0'
    implementation 'org.apache.pdfbox:pdfbox:2.0.32' // 3.0.1 does not compile
    implementation 'org.apache.shiro:shiro-core:1.13.0'
    implementation 'org.apache.shiro:shiro-crypto-cipher:2.0.0'
    implementation 'org.apache.sshd:sshd-core:2.13.1'
    implementation 'org.apache.sshd:sshd-sftp:2.13.1'
    implementation 'org.apache.tika:tika-core:2.9.2'
    implementation 'org.apache.tika:tika-parsers:2.9.2'
    implementation 'org.apache.tika:tika-parser-pdf-module:2.9.2'
    implementation 'org.apache.cxf:cxf-rt-frontend-jaxrs:3.6.4' // 4.x+ requires javax.xml.bind -> jakarta.xml.bind namespace change
    implementation 'org.apache.tomcat:tomcat-catalina-ha:9.0.91' // Remember to change the version number (9 now) in javadoc block if needed.
    implementation 'org.apache.tomcat:tomcat-jasper:9.0.91'
    implementation 'org.apache.axis2:axis2-kernel:1.8.2'
    implementation 'org.apache.xmlgraphics:batik-anim:1.17'
    implementation 'org.apache.xmlgraphics:batik-util:1.17'
    implementation 'org.apache.xmlgraphics:batik-bridge:1.17'
<<<<<<< HEAD
    implementation 'org.apache.xmlgraphics:fop:2.9'
    implementation 'org.clojure:clojure:1.11.3'
    implementation 'org.apache.groovy:groovy-all:4.0.22'
    implementation 'org.freemarker:freemarker:2.3.33' // Remember to change the version number in FreeMarkerWorker class when upgrading. See OFBIZ-10019 if >= 2.4
=======
    implementation 'org.apache.xmlgraphics:fop:2.3' // NOTE: since 2.4 dependencies are messed up. See https://github.com/moqui/moqui-fop/blob/master/build.gradle
    implementation 'org.clojure:clojure:1.11.1'
    implementation 'org.codehaus.groovy:groovy-all:3.0.21'
    implementation 'org.freemarker:freemarker:2.3.34-SNAPSHOT' // Remember to change the version number in FreeMarkerWorker class when upgrading. See OFBIZ-10019 if >= 2.4
>>>>>>> 1740018f

    implementation 'org.owasp.esapi:esapi:2.5.4.0'
    implementation 'org.cyberneko:html:1.9.8'
    implementation 'org.springframework:spring-test:5.3.29' //  6.1.4 does not compile
    implementation 'com.fasterxml.jackson.core:jackson-databind:2.17.1'
    implementation 'oro:oro:2.0.8'
    implementation 'wsdl4j:wsdl4j:1.6.3'
    implementation 'com.auth0:java-jwt:4.4.0'
    implementation 'org.jdom:jdom2:2.0.6.1'
    implementation 'com.google.re2j:re2j:1.7'
    implementation 'xerces:xercesImpl:2.12.2'
    implementation('org.mustangproject:library:2.8.0') { // 2.10.0 did not work, cf. OFBIZ-12920 (https://github.com/apache/ofbiz-framework/pull/712#issuecomment-1968960963)
      exclude group: 'pull-parser', module: 'pull-parser'
      exclude group: 'xpp3', module: 'xpp3'
    }

    testImplementation 'org.hamcrest:hamcrest-library:2.2' // Enable junit4 to not depend on hamcrest-1.3
    testImplementation 'org.mockito:mockito-core:5.10.0'
    testImplementation 'org.jmockit:jmockit:1.49'
    testImplementation 'com.pholser:junit-quickcheck-generators:1.0'

    runtimeOnly 'javax.xml.soap:javax.xml.soap-api:1.4.0'
    runtimeOnly 'de.odysseus.juel:juel-spi:2.2.7'
    runtimeOnly 'net.sf.barcode4j:barcode4j-fop-ext:2.1'
    runtimeOnly 'net.sf.barcode4j:barcode4j:2.1'
    runtimeOnly 'org.apache.axis2:axis2-transport-http:1.8.2'
    runtimeOnly 'org.apache.axis2:axis2-transport-local:1.8.2'
    runtimeOnly 'org.apache.derby:derby:10.16.1.1' // 10.17.x.x requires Java 21
    runtimeOnly 'org.apache.derby:derbytools:10.16.1.1' // 10.17.x.x requires Java 21
    runtimeOnly 'org.apache.geronimo.specs:geronimo-jaxrpc_1.1_spec:2.1'
    runtimeOnly 'org.apache.logging.log4j:log4j-1.2-api:2.20.0' // for external jars using the old log4j1.2: routes logging to log4j 2
    runtimeOnly 'org.apache.logging.log4j:log4j-jul:2.20.0' // for external jars using the java.util.logging: routes logging to log4j 2
    runtimeOnly 'org.apache.logging.log4j:log4j-slf4j-impl:2.20.0' // for external jars using slf4j: routes logging to log4j 2
    runtimeOnly 'org.apache.logging.log4j:log4j-web:2.20.0' //???
    runtimeOnly 'org.apache.logging.log4j:log4j-jcl:2.20.0' // need to constrain to version to avoid classpath conflict (ReflectionUtil)

    // specify last codenarc version for java 17 compliance
    codenarc('org.codenarc:CodeNarc:3.4.0')

    // use constraints to update transitive dependencies
    constraints {
        implementation('org.apache.james:apache-mime4j-core:0.8.10') {
            because 'CVE-2024-21742'
        }
        implementation('org.bouncycastle:bcprov-jdk18on:1.78') {
            because 'CVE-2024-29857, CVE-2024-30171, CVE-2024-30172, CVE-2024-34447'
        }
        implementation('org.testng:testng:7.7.0') {
            because 'CVE-2022-4065'
        }
    }
}<|MERGE_RESOLUTION|>--- conflicted
+++ resolved
@@ -68,18 +68,10 @@
     implementation 'org.apache.xmlgraphics:batik-anim:1.17'
     implementation 'org.apache.xmlgraphics:batik-util:1.17'
     implementation 'org.apache.xmlgraphics:batik-bridge:1.17'
-<<<<<<< HEAD
     implementation 'org.apache.xmlgraphics:fop:2.9'
     implementation 'org.clojure:clojure:1.11.3'
     implementation 'org.apache.groovy:groovy-all:4.0.22'
-    implementation 'org.freemarker:freemarker:2.3.33' // Remember to change the version number in FreeMarkerWorker class when upgrading. See OFBIZ-10019 if >= 2.4
-=======
-    implementation 'org.apache.xmlgraphics:fop:2.3' // NOTE: since 2.4 dependencies are messed up. See https://github.com/moqui/moqui-fop/blob/master/build.gradle
-    implementation 'org.clojure:clojure:1.11.1'
-    implementation 'org.codehaus.groovy:groovy-all:3.0.21'
     implementation 'org.freemarker:freemarker:2.3.34-SNAPSHOT' // Remember to change the version number in FreeMarkerWorker class when upgrading. See OFBIZ-10019 if >= 2.4
->>>>>>> 1740018f
-
     implementation 'org.owasp.esapi:esapi:2.5.4.0'
     implementation 'org.cyberneko:html:1.9.8'
     implementation 'org.springframework:spring-test:5.3.29' //  6.1.4 does not compile
