--- conflicted
+++ resolved
@@ -17,10 +17,7 @@
  * under the License.
  */
 import org.apache.ofbiz.accounting.invoice.InvoiceWorker
-<<<<<<< HEAD
 import org.apache.ofbiz.accounting.payment.PaymentWorker
-=======
->>>>>>> 2b39209a
 import org.apache.ofbiz.base.util.Debug
 import org.apache.ofbiz.base.util.UtilDateTime
 import org.apache.ofbiz.base.util.UtilFormatOut
@@ -310,82 +307,6 @@
         return ServiceUtil.returnError("Error getting Payment Content")
     }
 }
-<<<<<<< HEAD
-
-def createPaymentApplication() {
-    // Create a Payment Application
-    if (!parameters.invoiceId && !parameters.billingAccountId && !parameters.taxAuthGeoId && !parameters.toPaymentId) {
-        return error(UtilProperties.getResourceBundleMap("AccountingUiLabels", locale)?.AccountingPaymentApplicationParameterMissing)
-    }
-    GenericValue paymentAppl = delegator.makeValue("PaymentApplication")
-    paymentAppl.setNonPKFields(parameters)
-
-    GenericValue payment = from("Payment").where("paymentId", parameters.paymentId).queryOne()
-    if (!payment) {
-        return error(UtilProperties.getResourceBundleMap("AccountingUiLabels", locale)?.AccountingPaymentApplicationParameterMissing)
-    }
-
-    BigDecimal notAppliedPayment = PaymentWorker.getPaymentNotApplied(payment)
-
-    if (parameters.invoiceId) {
-        // get the invoice and do some further validation against it
-        GenericValue invoice = from("Invoice").where("invoiceId", parameters.invoiceId).queryOne()
-        // check the currencies if they are compatible
-        if (invoice.currencyUomId != payment.currencyUomId && invoice.currencyUomId != payment.actualCurrencyUomId) {
-            return error(UtilProperties.getResourceBundleMap("AccountingUiLabels", locale)?.AccountingCurrenciesOfInvoiceAndPaymentNotCompatible)
-        }
-        if (invoice.currencyUomId != payment.currencyUomId && invoice.currencyUomId == payment.actualCurrencyUomId) {
-            // if required get the payment amount in foreign currency (local we already have)
-            Boolean actual = true
-            notAppliedPayment = PaymentWorker.getPaymentNotApplied(payment, actual)
-        }
-        // get the amount that has not been applied yet for the invoice (outstanding amount)
-        BigDecimal notAppliedInvoice = InvoiceWorker.getInvoiceNotApplied(invoice)
-        if (notAppliedInvoice <= notAppliedPayment) {
-            paymentAppl.amountApplied = notAppliedInvoice
-        } else {
-            paymentAppl.amountApplied = notAppliedPayment
-        }
-
-        if (invoice.billingAccountId) {
-            paymentAppl.billingAccountId = invoice.billingAccountId
-        }
-    }
-
-    if (parameters.toPaymentId) {
-        // get the to payment and check the parent types are compatible
-        GenericValue toPayment = from("Payment").where("paymentId", parameters.toPaymentId).queryOne()
-        if (toPayment) {
-            toPaymentType = from("PaymentType").where("paymentTypeId", toPayment.paymentTypeId).queryOne()
-        }
-        paymentType = from("PaymentType").where("paymentTypeId", payment.paymentTypeId).queryOne()
-
-        //  when amount not provided use the the lowest value available
-        if (!parameters.amountApplied) {
-            notAppliedPayment = PaymentWorker.getPaymentNotApplied(payment)
-            BigDecimal notAppliedToPayment = PaymentWorker.getPaymentNotApplied(toPayment)
-            if (notAppliedPayment < notAppliedToPayment) {
-                paymentAppl.amountApplied = notAppliedPayment
-            } else {
-                paymentAppl.amountApplied = notAppliedToPayment
-            }
-        }
-    }
-
-    if (!paymentAppl.amountApplied) {
-        if (parameters.billingAccountId || parameters.taxAuthGeoId) {
-            paymentAppl.amountApplied = notAppliedPayment
-        }
-    }
-    paymentAppl.paymentApplicationId = delegator.getNextSeqId("PaymentApplication")
-
-    serviceResult = success()
-    serviceResult.amountApplied = paymentAppl.amountApplied
-    serviceResult.paymentApplicationId = paymentAppl.paymentApplicationId
-    serviceResult.paymentTypeId = payment.paymentTypeId
-    paymentAppl.create()
-    return serviceResult
-=======
 def massChangePaymentStatus() {
     serviceResult = success()
     Map setPaymentStatusMap = [:]
@@ -464,7 +385,6 @@
     Map updatePaymentResp = dispatcher.runSync('updatePayment', updatePaymentCtx)
 
     if (ServiceUtil.isError(updatePaymentResp)) return updatePaymentResp
-
     Map setPaymentStatusCtx = dispatcher.getDispatchContext().makeValidContext('setPaymentStatus', 'IN', parameters)
     setPaymentStatusCtx.statusId = "PMNT_SENT"
     Map setPaymentStatusResp = dispatcher.runSync('setPaymentStatus', setPaymentStatusCtx)
@@ -518,5 +438,78 @@
     result = success()
     result.payments = payments
     return result
->>>>>>> 2b39209a
+}
+
+def createPaymentApplication() {
+    // Create a Payment Application
+    if (!parameters.invoiceId && !parameters.billingAccountId && !parameters.taxAuthGeoId && !parameters.toPaymentId) {
+        return error(UtilProperties.getResourceBundleMap("AccountingUiLabels", locale)?.AccountingPaymentApplicationParameterMissing)
+    }
+    GenericValue paymentAppl = delegator.makeValue("PaymentApplication")
+    paymentAppl.setNonPKFields(parameters)
+
+    GenericValue payment = from("Payment").where("paymentId", parameters.paymentId).queryOne()
+    if (!payment) {
+        return error(UtilProperties.getResourceBundleMap("AccountingUiLabels", locale)?.AccountingPaymentApplicationParameterMissing)
+    }
+
+    BigDecimal notAppliedPayment = PaymentWorker.getPaymentNotApplied(payment)
+
+    if (parameters.invoiceId) {
+        // get the invoice and do some further validation against it
+        GenericValue invoice = from("Invoice").where("invoiceId", parameters.invoiceId).queryOne()
+        // check the currencies if they are compatible
+        if (invoice.currencyUomId != payment.currencyUomId && invoice.currencyUomId != payment.actualCurrencyUomId) {
+            return error(UtilProperties.getResourceBundleMap("AccountingUiLabels", locale)?.AccountingCurrenciesOfInvoiceAndPaymentNotCompatible)
+        }
+        if (invoice.currencyUomId != payment.currencyUomId && invoice.currencyUomId == payment.actualCurrencyUomId) {
+            // if required get the payment amount in foreign currency (local we already have)
+            Boolean actual = true
+            notAppliedPayment = PaymentWorker.getPaymentNotApplied(payment, actual)
+        }
+        // get the amount that has not been applied yet for the invoice (outstanding amount)
+        BigDecimal notAppliedInvoice = InvoiceWorker.getInvoiceNotApplied(invoice)
+        if (notAppliedInvoice <= notAppliedPayment) {
+            paymentAppl.amountApplied = notAppliedInvoice
+        } else {
+            paymentAppl.amountApplied = notAppliedPayment
+        }
+
+        if (invoice.billingAccountId) {
+            paymentAppl.billingAccountId = invoice.billingAccountId
+        }
+    }
+
+    if (parameters.toPaymentId) {
+        // get the to payment and check the parent types are compatible
+        GenericValue toPayment = from("Payment").where("paymentId", parameters.toPaymentId).queryOne()
+        if (toPayment) {
+            toPaymentType = toPayment.getRelatedOne("PaymentType", true)
+        }
+        paymentType = payment.getRelatedOne("PaymentType", true)
+        //  when amount not provided use the the lowest value available
+        if (!parameters.amountApplied) {
+            notAppliedPayment = PaymentWorker.getPaymentNotApplied(payment)
+            BigDecimal notAppliedToPayment = PaymentWorker.getPaymentNotApplied(toPayment)
+            if (notAppliedPayment < notAppliedToPayment) {
+                paymentAppl.amountApplied = notAppliedPayment
+            } else {
+                paymentAppl.amountApplied = notAppliedToPayment
+            }
+        }
+    }
+
+    if (!paymentAppl.amountApplied) {
+        if (parameters.billingAccountId || parameters.taxAuthGeoId) {
+            paymentAppl.amountApplied = notAppliedPayment
+        }
+    }
+    paymentAppl.paymentApplicationId = delegator.getNextSeqId("PaymentApplication")
+
+    serviceResult = success()
+    serviceResult.amountApplied = paymentAppl.amountApplied
+    serviceResult.paymentApplicationId = paymentAppl.paymentApplicationId
+    serviceResult.paymentTypeId = payment.paymentTypeId
+    paymentAppl.create()
+    return serviceResult
 }