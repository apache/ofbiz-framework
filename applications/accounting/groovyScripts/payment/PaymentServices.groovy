/*
 * Licensed to the Apache Software Foundation (ASF) under one
 * or more contributor license agreements.  See the NOTICE file
 * distributed with this work for additional information
 * regarding copyright ownership.  The ASF licenses this file
 * to you under the Apache License, Version 2.0 (the
 * "License"); you may not use this file except in compliance
 * with the License.  You may obtain a copy of the License at
 *
 * http://www.apache.org/licenses/LICENSE-2.0
 *
 * Unless required by applicable law or agreed to in writing,
 * software distributed under the License is distributed on an
 * "AS IS" BASIS, WITHOUT WARRANTIES OR CONDITIONS OF ANY
 * KIND, either express or implied.  See the License for the
 * specific language governing permissions and limitations
 * under the License.
 */
<<<<<<< HEAD
import org.apache.ofbiz.accounting.invoice.InvoiceWorker
import org.apache.ofbiz.base.util.Debug
=======
>>>>>>> 9223d402
import org.apache.ofbiz.base.util.UtilDateTime
import org.apache.ofbiz.base.util.UtilFormatOut
import org.apache.ofbiz.base.util.UtilProperties
import org.apache.ofbiz.entity.condition.EntityCondition
import org.apache.ofbiz.entity.condition.EntityOperator
import org.apache.ofbiz.entity.GenericValue
import org.apache.ofbiz.entity.util.EntityUtil
import org.apache.ofbiz.service.ModelService
import org.apache.ofbiz.service.ServiceUtil
import java.sql.Timestamp

def createPayment() {
    if (!security.hasEntityPermission("ACCOUNTING", "_CREATE", parameters.userLogin) && (!security.hasEntityPermission("PAY_INFO", "_CREATE", parameters.userLogin) && userLogin.partyId != parameters.partyIdFrom && userLogin.partyId != parameters.partyIdTo)) {
        return error(UtilProperties.getResourceBundleMap("AccountingUiLabels", locale)?.AccountingCreatePaymentPermissionError)
    }

    GenericValue payment = makeValue("Payment")
    payment.paymentId = parameters.paymentId ?: delegator.getNextSeqId("Payment")
    paymentId = payment.paymentId
    parameters.statusId = parameters.statusId ?: "PMNT_NOT_PAID"

    if (parameters.paymentMethodId) {
        GenericValue paymentMethod = from("PaymentMethod").where("paymentMethodId", parameters.paymentMethodId).queryOne()
        if (parameters.paymentMethodTypeId != paymentMethod.paymentMethodTypeId) {
            logInfo("Replacing passed payment method type [" + parameters.paymentMethodTypeId + "] with payment method type [" + paymentMethod.paymentMethodTypeId + "] for payment method [" + parameters.paymentMethodId +"]")
            parameters.paymentMethodTypeId = paymentMethod.paymentMethodTypeId
        }
    }

    if (parameters.paymentPreferenceId) {
        GenericValue orderPaymentPreference = from("OrderPaymentPreference").where("orderPaymentPreferenceId", parameters.paymentPreferenceId).queryOne()
        parameters.paymentId = parameters.paymentId ?: orderPaymentPreference.paymentMethodId
        parameters.paymentMethodTypeId = parameters.paymentMethodTypeId ?: orderPaymentPreference.paymentMethodTypeId
    }

    if (!parameters.paymentMethodTypeId) {
        return error(UtilProperties.getResourceBundleMap("AccountingUiLabels", locale)?.AccountingPaymentMethodIdPaymentMethodTypeIdNullError)
    }

    payment.setNonPKFields(parameters)
    payment.effectiveDate = payment.effectiveDate ?: UtilDateTime.nowTimestamp()
    delegator.create(payment)
    Map result = success()
    result.paymentId = paymentId
    return result
}
<<<<<<< HEAD

def getInvoicePaymentInfoList() {
    // Create a list with information on payment due dates and amounts for the invoice
    GenericValue invoice;
    List invoicePaymentInfoList = []
    if (!parameters.invoice) {
        invoice = from("Invoice").where("invoiceId", parameters.invoiceId).queryOne()
    } else {
        invoice = parameters.invoice
    }

    BigDecimal invoiceTotalAmount = InvoiceWorker.getInvoiceTotal(invoice)
    BigDecimal invoiceTotalAmountPaid = InvoiceWorker.getInvoiceApplied(invoice)

    List invoiceTerms = from("InvoiceTerm").where("invoiceId", invoice.invoiceId).queryList()

    BigDecimal remainingAppliedAmount = invoiceTotalAmountPaid
    BigDecimal computedTotalAmount = (BigDecimal) 0

    Map invoicePaymentInfo = [:]

    for (invoiceTerm in invoiceTerms) {
        termType = from("TermType").where("termTypeId", invoiceTerm.termTypeId).cache(true).queryOne()
        if ("FIN_PAYMENT_TERM" == termType.parentTypeId) {
            invoicePaymentInfo.clear()
            invoicePaymentInfo.invoiceId = invoice.invoiceId
            invoicePaymentInfo.invoiceTermId = invoiceTerm.invoiceTermId
            invoicePaymentInfo.termTypeId = invoiceTerm.termTypeId
            invoicePaymentInfo.dueDate = UtilDateTime.getDayEnd(invoice.invoiceDate, invoiceTerm.termDays)

            BigDecimal invoiceTermAmount = (invoiceTerm.termValue * invoiceTotalAmount ) / 100
            invoicePaymentInfo.amount = invoiceTermAmount
            computedTotalAmount = computedTotalAmount + (BigDecimal) invoicePaymentInfo.amount

            if (remainingAppliedAmount >= invoiceTermAmount) {
                invoicePaymentInfo.paidAmount = invoiceTermAmount
                remainingAppliedAmount = remainingAppliedAmount - invoiceTermAmount
            } else {
                invoicePaymentInfo.paidAmount = remainingAppliedAmount
                remainingAppliedAmount = (BigDecimal) 0
            }
            invoicePaymentInfo.outstandingAmount = invoicePaymentInfo.amount - invoicePaymentInfo.paidAmount
            invoicePaymentInfoList.add(invoicePaymentInfo)
        }
    }

    if (remainingAppliedAmount > 0.0 || invoiceTotalAmount <= 0.0 || computedTotalAmount < invoiceTotalAmount) {
        invoicePaymentInfo.clear()
        invoiceTerm = from("InvoiceTerm").where("invoiceId", invoice.invoiceId, "termTypeId", "FIN_PAYMENT_TERM").queryFirst()
        if (invoiceTerm) {
            invoicePaymentInfo.termTypeId = invoiceTerm.termTypeId
            invoicePaymentInfo.dueDate = UtilDateTime.getDayEnd(invoice.invoiceDate, invoiceTerm.termDays)
        } else {
            invoicePaymentInfo.dueDate = UtilDateTime.getDayEnd(invoice.invoiceDate)
        }
        invoicePaymentInfo.invoiceId = invoice.invoiceId
        invoicePaymentInfo.amount = invoiceTotalAmount - computedTotalAmount
        invoicePaymentInfo.paidAmount = remainingAppliedAmount
        invoicePaymentInfo.outstandingAmount = invoicePaymentInfo.amount - invoicePaymentInfo.paidAmount
        invoicePaymentInfoList.add(invoicePaymentInfo)
    }
    Map result = success()
    result.invoicePaymentInfoList = invoicePaymentInfoList
    return result

=======
def updatePayment() {
    Map lookupPayment = makeValue("Payment")
    lookupPayment.setPKFields(parameters)
    GenericValue payment = from("Payment").where("paymentId", lookupPayment.paymentId).queryOne()
    if (!security.hasEntityPermission("ACCOUNTING", "_UPDATE", parameters.userLogin) &&
        (!security.hasEntityPermission("PAY_INFO", "_UPDATE", parameters.userLogin) &&
        userLogin.partyId != payment.partyIdFrom && userLogin.partyId != payment.partyIdTo)) {
        return error(UtilProperties.getResourceBundleMap("AccountingUiLabels", locale)?.AccountingUpdatePaymentPermissionError)
    }
    if ("PMNT_NOT_PAID" != payment.statusId) {
        // check if only status change
        GenericValue newPayment = makeValue("Payment")
        GenericValue oldPayment = makeValue("Payment")
        newPayment.setNonPKFields(payment)
        oldPayment.setNonPKFields(payment)
        newPayment.setNonPKFields(parameters)

        // fields :- comments, paymentRefNum, finAccountTransId, statusIhStatus does not allow an update of the information are editable for Payment
        oldPayment.statusId = newPayment.statusId
        oldPayment.comments = newPayment.comments
        oldPayment.paymentRefNum = newPayment.paymentRefNum ?: null
        oldPayment.finAccountTransId = newPayment.finAccountTransId ?: null
        if (!oldPayment.equals(newPayment)) {
            return error(UtilProperties.getResourceBundleMap("AccountingUiLabels", locale)?.AccountingPSUpdateNotAllowedBecauseOfStatus)
        }
    }
    statusIdSave = payment.statusId  // do not allow status change here
    payment.setNonPKFields(parameters)
    payment.statusId = statusIdSave  // do not allow status change here
    payment.effectiveDate = payment.effectiveDate ?: UtilDateTime.nowTimestamp()
    if (payment.paymentMethodId) {
        paymentMethod = from("PaymentMethod").where("paymentMethodId", payment.paymentMethodId).queryOne()
        if (payment.paymentMethodTypeId != paymentMethod.paymentMethodTypeId) {
            logInfo("Replacing passed payment method type [" + parameters.paymentMethodTypeId + "] with payment method type [" +
                paymentMethod.paymentMethodTypeId + "] for payment method [" + parameters.paymentMethodId +"]")
        }
        payment.paymentMethodTypeId = paymentMethod.paymentMethodTypeId
    }
    payment.store()
    if (parameters.statusId) {
        if (parameters.statusId != statusIdSave) {
            Map param = dispatcher.getDispatchContext().makeValidContext('setPaymentStatus', ModelService.IN_PARAM, parameters)
            param.paymentId = payment.paymentId
            serviceResult = run service: 'setPaymentStatus', with: param
            if (!ServiceUtil.isSuccess(serviceResult)) return error(serviceResult)
        }
    }
    return success()
}
def createPaymentAndApplicationForParty() {
    paymentAmount = 0
    List invoiceIds = []
    Map result = success()
    parameters.invoices.each { invoice ->
        if ("INVOICE_READY" == invoice.statusId) {
            Map serviceContext = dispatcher.getDispatchContext().makeValidContext('getInvoicePaymentInfoList', ModelService.IN_PARAM, invoice)
            serviceContext.userLogin = userLogin
            serviceResult = run service: 'getInvoicePaymentInfoList', with: serviceContext
            if (ServiceUtil.isError(serviceResult)) return serviceResult
            invoicePaymentInfo = serviceResult.invoicePaymentInfoList[0]
            paymentAmount += invoicePaymentInfo.outstandingAmount
        } else {
            return error(UtilProperties.getMessage("AccountingUiLabels", "AccountingInvoicesRequiredInReadyStatus", parameters.locale))
        }
    }
    if (paymentAmount > 0) {
        serviceResult = run service: 'getPartyAccountingPreferences', with: parameters
        if (ServiceUtil.isError(serviceResult)) return serviceResult
        partyAcctgPreference = serviceResult.partyAccountingPreference
        Map createPaymentMap = [:]
        createPaymentMap.paymentTypeId = "VENDOR_PAYMENT"
        createPaymentMap.partyIdFrom = parameters.organizationPartyId
        createPaymentMap.currencyUomId = partyAcctgPreference.baseCurrencyUomId
        createPaymentMap.partyIdTo = parameters.partyId
        createPaymentMap.statusId = "PMNT_SENT"
        createPaymentMap.amount = paymentAmount
        createPaymentMap.paymentMethodTypeId = parameters.paymentMethodTypeId
        createPaymentMap.paymentMethodId = parameters.paymentMethodId
        createPaymentMap.paymentRefNum = parameters.checkStartNumber
        createPaymentMap.userLogin = userLogin
        serviceResult = run service: 'createPayment', with: createPaymentMap
        if (ServiceUtil.isError(serviceResult)) return serviceResult
        paymentId = serviceResult.paymentId
        result.paymentId = paymentId

        parameters.invoices.each {invoice ->
        if ("INVOICE_READY" == invoice.statusId) {
            Map serviceContext = dispatcher.getDispatchContext().makeValidContext('getInvoicePaymentInfoList', ModelService.IN_PARAM, invoice)
            serviceContext.userLogin = userLogin
            serviceResult = run service: 'getInvoicePaymentInfoList', with: serviceContext
            if (ServiceUtil.isError(serviceResult)) return serviceResult
            invoicePaymentInfo = serviceResult.invoicePaymentInfoList[0]
            if (invoicePaymentInfo.outstandingAmount > 0) {
                Map createPaymentApplicationMap = [:]
                createPaymentApplicationMap.paymentId =  paymentId
                createPaymentApplicationMap.amountApplied = invoicePaymentInfo.outstandingAmount
                createPaymentApplicationMap.invoiceId = invoice.invoiceId
                serviceResult = run service: 'createPaymentApplication', with: createPaymentApplicationMap
                if (ServiceUtil.isError(serviceResult)) return serviceResult
            }
        }
        invoiceIds.add(invoice.invoiceId)
        }
    }
    result.invoiceIds = invoiceIds
    result.amount =  paymentAmount
    return result
}
def getPaymentRunningTotal(){
    paymentIds = parameters.paymentIds;
    runningTotal = 0;
    payments = from("Payment").where(EntityCondition.makeCondition("paymentId", EntityOperator.IN, paymentIds)).queryList()
    if (payments) {
        for (GenericValue payment : payments) {
            runningTotal = runningTotal + payment.amount;
        }
    }

    if (parameters.organizationPartyId) {
        serviceCtx = [
                organizationPartyId: parameters.organizationPartyId,
                userLogin: userLogin
        ]
        serviceResult = dispatcher.runSync('getPartyAccountingPreferences', serviceCtx);
        partyAcctgPreference = serviceResult.partyAccountingPreference;

        if (partyAcctgPreference.baseCurrencyUomId) {
            currencyUomId = partyAcctgPreference.baseCurrencyUomId;
        } else {
            currencyUomId = UtilProperties.getPropertyValue('general.properties', 'currency.uom.id.default');
        }
    } else  {
        currencyUomId = UtilProperties.getPropertyValue('general.properties', 'currency.uom.id.default');
    }

    paymentRunningTotal = UtilFormatOut.formatCurrency(runningTotal, currencyUomId, locale);

    result = success()
    result.paymentRunningTotal = paymentRunningTotal
    return result
}
def createPaymentContent() {
    GenericValue newEntity = makeValue("PaymentContent")
    newEntity.setPKFields(parameters, true)
    newEntity.setNonPKFields(parameters, true)

    if (!newEntity.fromDate) {
        Timestamp nowTimestamp = UtilDateTime.nowTimestamp()
        newEntity.fromDate  = nowTimestamp
    }
    newEntity.create()

    result = run service: 'updateContent', with: parameters
    if (ServiceUtil.isError(result)) return result

    Map result = success()
    result.contentId = newEntity.contentId
    result.paymentId = newEntity.paymentId
    result.paymentContentTypeId = newEntity.paymentContentTypeId
    return result
}
//TODO: This can be converted into entity-auto with a seca rule for updateContent
def updatePaymentContent() {
    serviceResult = success()
    GenericValue lookupPKMap = makeValue("PaymentContent")
    lookupPKMap.setPKFields(parameters, true)

    GenericValue lookedUpValue = findOne("PaymentContent", lookupPKMap, false)
    if (lookedUpValue) {
        lookedUpValue.setNonPKFields(parameters)
        lookedUpValue.store()
        result = run service: 'updateContent', with: parameters
        if (ServiceUtil.isError(result)) return result
        return serviceResult
    } else {
        return ServiceUtil.returnError("Error getting Payment Content")
    }
}
def massChangePaymentStatus() {
    serviceResult = success()
    Map setPaymentStatusMap = [:]
    parameters.paymentIds.each{ paymentId ->
        setPaymentStatusMap.paymentId = paymentId
        setPaymentStatusMap.statusId = parameters.statusId
        setPaymentStatusMap.userLogin = parameters.userLogin
        result = run service: 'setPaymentStatus', with: setPaymentStatusMap
        if (ServiceUtil.isError(result)) return result
        setPaymentStatusMap.clear()
    }
    return serviceResult
}


def createFinAccoutnTransFromPayment() {
    serviceResult = success()
    Map createFinAccountTransMap = dispatcher.getDispatchContext().makeValidContext('setPaymentStatus', ModelService.IN_PARAM, parameters)
    createFinAccountTransMap.finAccountTransTypeId = 'WITHDRAWAL'
    createFinAccountTransMap.partyId  = parameters.organizationPartyId
    createFinAccountTransMap.transactionDate = UtilDateTime.nowTimestamp()
    createFinAccountTransMap.entryDate = UtilDateTime.nowTimestamp()
    createFinAccountTransMap.statusId = 'FINACT_TRNS_CREATED'
    createFinAccountTransMap.comments = "Pay to ${parameters.partyId} for invoice Ids - ${parameters.invoiceIds}"
    result = run service: 'createFinAccountTrans', with: createFinAccountTransMap
    if (ServiceUtil.isError(result)) {
        return ServiceUtil.returnError(ServiceUtil.getErrorMessage(result))
    }
    Map updatePaymentMap = [:]
    updatePaymentMap.finAccountTransId = result.finAccountTransId
    updatePaymentMap.paymentId = parameters.paymentId
    result = run service: 'updatePayment', with: updatePaymentMap
    if (ServiceUtil.isError(result)) {
        return ServiceUtil.returnError(ServiceUtil.getErrorMessage(result))
    }
    return serviceResult
}

def quickSendPayment() {
    Map result = success()
    Map updatePaymentCtx = dispatcher.getDispatchContext().makeValidContext('updatePayment', 'IN', parameters)
    Map updatePaymentResp = dispatcher.runSync('updatePayment', updatePaymentCtx)

    if (ServiceUtil.isError(updatePaymentResp)) return updatePaymentResp

    Map setPaymentStatusCtx = dispatcher.getDispatchContext().makeValidContext('setPaymentStatus', 'IN', parameters)
    setPaymentStatusCtx.statusId = "PMNT_SENT"
    Map setPaymentStatusResp = dispatcher.runSync('setPaymentStatus', setPaymentStatusCtx)

    if (ServiceUtil.isError(setPaymentStatusResp)) return setPaymentStatusResp

    return result

}

/**
 * Service to cancel payment batch
 */
def cancelPaymentBatch() {
    List<GenericValue> paymentGroupMemberAndTransList = from("PmtGrpMembrPaymentAndFinAcctTrans").where("paymentGroupId", parameters.paymentGroupId).queryList()

    if (paymentGroupMemberAndTransList) {
        GenericValue paymentGroupMemberAndTrans = EntityUtil.getFirst(paymentGroupMemberAndTransList)
        if ("FINACT_TRNS_APPROVED" == paymentGroupMemberAndTrans.finAccountTransStatusId) {
            return error(UtilProperties.getMessage('AccountingErrorUiLabels', 'AccountingTransactionIsAlreadyReconciled', locale))
        }

        for (GenericValue paymentGroupMember : paymentGroupMemberAndTransList) {
            Map expirePaymentGroupMemberMap = dispatcher.getDispatchContext().makeValidContext("expirePaymentGroupMember", "IN", paymentGroupMember)
            result = runService("expirePaymentGroupMember", expirePaymentGroupMemberMap)
            if (ServiceUtil.isError(result)) return result

            GenericValue finAccountTrans = from("FinAccountTrans").where("finAccountTransId", paymentGroupMember.finAccountTransId).queryOne()
            if (finAccountTrans) {
                Map setFinAccountTransStatusMap = dispatcher.getDispatchContext().makeValidContext("setFinAccountTransStatus", "IN", finAccountTrans)
                setFinAccountTransStatusMap.statusId = "FINACT_TRNS_CANCELED"
                result = runService("setFinAccountTransStatus", setFinAccountTransStatusMap)
                if (ServiceUtil.isError(result)) return result
            }
        }
    }
}

def getPayments() {
    payments = []
    if (parameters.paymentGroupId) {
        paymentGroupMembers = from("PaymentGroupMember").where("paymentGroupId", parameters.paymentGroupId).filterByDate().queryList()
        if (paymentGroupMembers) {
            paymentIds = EntityUtil.getFieldListFromEntityList(paymentGroupMembers, "paymentId", true)
            payments = from("Payment").where(EntityCondition.makeCondition("paymentId", EntityOperator.IN, paymentIds)).queryList()
        }
    }
    if (parameters.finAccountTransId) {
        payments = from("Payment").where("finAccountTransId", parameters.finAccountTransId).queryList()
    }
    result = success()
    result.payments = payments
    return result
>>>>>>> 9223d402
}<|MERGE_RESOLUTION|>--- conflicted
+++ resolved
@@ -16,11 +16,8 @@
  * specific language governing permissions and limitations
  * under the License.
  */
-<<<<<<< HEAD
 import org.apache.ofbiz.accounting.invoice.InvoiceWorker
 import org.apache.ofbiz.base.util.Debug
-=======
->>>>>>> 9223d402
 import org.apache.ofbiz.base.util.UtilDateTime
 import org.apache.ofbiz.base.util.UtilFormatOut
 import org.apache.ofbiz.base.util.UtilProperties
@@ -67,8 +64,6 @@
     result.paymentId = paymentId
     return result
 }
-<<<<<<< HEAD
-
 def getInvoicePaymentInfoList() {
     // Create a list with information on payment due dates and amounts for the invoice
     GenericValue invoice;
@@ -132,8 +127,7 @@
     Map result = success()
     result.invoicePaymentInfoList = invoicePaymentInfoList
     return result
-
-=======
+}
 def updatePayment() {
     Map lookupPayment = makeValue("Payment")
     lookupPayment.setPKFields(parameters)
@@ -410,5 +404,4 @@
     result = success()
     result.payments = payments
     return result
->>>>>>> 9223d402
 }