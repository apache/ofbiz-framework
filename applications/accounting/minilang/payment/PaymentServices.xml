<?xml version="1.0" encoding="UTF-8"?>
<!--
Licensed to the Apache Software Foundation (ASF) under one
or more contributor license agreements.  See the NOTICE file
distributed with this work for additional information
regarding copyright ownership.  The ASF licenses this file
to you under the Apache License, Version 2.0 (the
"License"); you may not use this file except in compliance
with the License.  You may obtain a copy of the License at

http://www.apache.org/licenses/LICENSE-2.0

Unless required by applicable law or agreed to in writing,
software distributed under the License is distributed on an
"AS IS" BASIS, WITHOUT WARRANTIES OR CONDITIONS OF ANY
KIND, either express or implied.  See the License for the
specific language governing permissions and limitations
under the License.
-->
<simple-methods xmlns:xsi="http://www.w3.org/2001/XMLSchema-instance"
 xmlns="http://ofbiz.apache.org/Simple-Method" xsi:schemaLocation="http://ofbiz.apache.org/Simple-Method http://ofbiz.apache.org/dtds/simple-methods.xsd">

<<<<<<< HEAD
    <simple-method method-name="updatePayment" short-description="Update a Payment">
        <make-value entity-name="Payment" value-field="lookupPayment"/>
        <set-pk-fields value-field="lookupPayment" map="parameters"/>

        <find-by-primary-key entity-name="Payment" map="lookupPayment" value-field="payment"/>
        <if>
            <condition>
                <and>
                    <not><if-has-permission permission="ACCOUNTING" action="_UPDATE"/></not>
                    <not><if-has-permission permission="PAY_INFO" action="_UPDATE"/></not>
                    <not><if-compare-field field="userLogin.partyId" to-field="payment.partyIdFrom" operator="equals"/></not>
                    <not><if-compare-field field="userLogin.partyId" to-field="payment.partyIdTo" operator="equals"/></not>
                </and>
            </condition>
            <then>
                <add-error>
                    <fail-property resource="AccountingUiLabels" property="AccountingUpdatePaymentPermissionError"/>
                </add-error>
            </then>
        </if>
        <check-errors/>

        <if-compare field="payment.statusId" value="PMNT_NOT_PAID" operator="not-equals">
            <!-- check if only status change -->
            <make-value entity-name="Payment" value-field="newPayment"/>
            <make-value entity-name="Payment" value-field="oldPayment"/>
            <set-nonpk-fields map="payment" value-field="newPayment"/>
            <set-nonpk-fields map="payment" value-field="oldPayment"/>
            <set-nonpk-fields map="parameters" value-field="newPayment"/>
            <!-- fields :- comments, paymentRefNum, finAccountTransId, statusId can editable for Payment -->
            <set field="oldPayment.statusId" from-field="newPayment.statusId"/>
            <set field="oldPayment.comments" from-field="newPayment.comments"/>
            <set field="oldPayment.paymentRefNum" from-field="newPayment.paymentRefNum" set-if-null="true"/>
            <set field="oldPayment.finAccountTransId" from-field="newPayment.finAccountTransId" set-if-null="true"/>
            <if-compare-field field="oldPayment" to-field="newPayment" operator="not-equals">
                <add-error>
                    <fail-property resource="AccountingUiLabels" property="AccountingPSUpdateNotAllowedBecauseOfStatus"/>
                </add-error>
            </if-compare-field>
        </if-compare>
        <check-errors/>

        <set field="statusIdSave" from-field="payment.statusId"/><!-- do not allow status change here -->
        <set-nonpk-fields map="parameters" value-field="payment"/>
        <set field="payment.statusId" from-field="statusIdSave"/><!-- do not allow status change here -->

        <if-empty field="payment.effectiveDate">
            <now-timestamp field="payment.effectiveDate"/>
        </if-empty>
        <if-not-empty field="payment.paymentMethodId">
            <entity-one entity-name="PaymentMethod" value-field="paymentMethod">
                <field-map field-name="paymentMethodId" from-field="payment.paymentMethodId"/>
            </entity-one>
            <if-compare-field field="payment.paymentMethodTypeId" to-field="paymentMethod.paymentMethodTypeId" operator="not-equals">
                <log level="info" message="Replacing passed payment method type [${payment.paymentMethodTypeId}] with payment method type [${paymentMethod.paymentMethodTypeId}] for payment method [${payment.paymentMethodId}]"/>
            </if-compare-field>
            <set field="payment.paymentMethodTypeId" from-field="paymentMethod.paymentMethodTypeId"/>
        </if-not-empty>
        <store-value value-field="payment"/>

        <if-not-empty field="parameters.statusId">
            <if-compare-field field="parameters.statusId" to-field="statusIdSave" operator="not-equals">
                <set-service-fields service-name="setPaymentStatus" map="parameters" to-map="param"/>
                <call-service service-name="setPaymentStatus" in-map-name="param"/>
                <check-errors/>
            </if-compare-field>
        </if-not-empty>
=======
    <simple-method method-name="createPaymentApplication" short-description="Create a Payment Application">
        <if-empty field="parameters.invoiceId">
            <if-empty field="parameters.billingAccountId">
                <if-empty field="parameters.taxAuthGeoId">
                    <if-empty field="parameters.toPaymentId">
                      <add-error>
                          <fail-property resource="AccountingUiLabels" property="AccountingPaymentApplicationParameterMissing"/>
                      </add-error>
                      <check-errors/>
                    </if-empty>
                </if-empty>
            </if-empty>
        </if-empty>

        <make-value entity-name="PaymentApplication" value-field="paymentAppl"/>
        <set-nonpk-fields map="parameters" value-field="paymentAppl"/>

        <entity-one entity-name="Payment" value-field="payment"/>
        <if-empty field="payment">
            <add-error>
                <fail-property resource="AccountingUiLabels" property="AccountingPaymentApplicationParameterMissing"/>
            </add-error>
            <check-errors/>
        </if-empty>
 
        <call-class-method method-name="getPaymentNotApplied" class-name="org.apache.ofbiz.accounting.payment.PaymentWorker" ret-field="notAppliedPayment">
            <field field="payment" type="GenericValue"/>
        </call-class-method>
        
        <if-not-empty field="parameters.invoiceId">
            <!-- get the invoice and do some further validation against it -->
            <entity-one entity-name="Invoice" value-field="invoice"/>
            <!-- check the currencies if they are compatible -->
            <if>
                <condition>
                    <and>
                        <if-compare-field field="invoice.currencyUomId" operator="not-equals" to-field="payment.currencyUomId"/>
                        <if-compare-field  field="invoice.currencyUomId" operator="not-equals" to-field="payment.actualCurrencyUomId"/>
                    </and>
                </condition>
                <then>
                    <add-error>
                        <fail-property resource="AccountingUiLabels" property="AccountingCurrenciesOfInvoiceAndPaymentNotCompatible"/>
                    </add-error>
                </then>
            </if>
            <check-errors/>
            <if>
                <condition>
                    <and>
                        <if-compare-field field="invoice.currencyUomId" operator="not-equals" to-field="payment.currencyUomId"/>
                        <if-compare-field  field="invoice.currencyUomId" operator="equals" to-field="payment.actualCurrencyUomId"/>
                    </and>
                </condition>
                <then><!-- if required get the payment amount in foreign currency (local we already have) -->
                    <set field="actual" value="true" type="Boolean"/>
                    <call-class-method method-name="getPaymentNotApplied" class-name="org.apache.ofbiz.accounting.payment.PaymentWorker" ret-field="notAppliedPayment">
                        <field field="payment" type="GenericValue"/>
                        <field field="actual" type="Boolean"/>
                    </call-class-method>
                </then>
            </if>

            <!-- get the amount that has not been applied yet for the invoice (outstanding amount) -->
            <call-class-method method-name="getInvoiceNotApplied" class-name="org.apache.ofbiz.accounting.invoice.InvoiceWorker" ret-field="notAppliedInvoice">
                <field field="invoice" type="GenericValue"/>
            </call-class-method>

                <if-compare-field field="notAppliedInvoice" operator="less-equals" to-field="notAppliedPayment" type="BigDecimal">
                    <set field="paymentAppl.amountApplied" from-field="notAppliedInvoice"/>
                    <else>
                        <set field="paymentAppl.amountApplied" from-field="notAppliedPayment"/>
                    </else>
                </if-compare-field>

            <if-not-empty field="invoice.billingAccountId">
                <set field="paymentAppl.billingAccountId" from-field="invoice.billingAccountId"/>
            </if-not-empty>
        </if-not-empty>

        <if-not-empty field="parameters.toPaymentId">
            <!-- get the to payment and check the parent types are compatible -->
            <entity-one entity-name="Payment" value-field="toPayment">
                <field-map field-name="paymentId" from-field="parameters.toPaymentId"/>
            </entity-one>
            <entity-one entity-name="PaymentType" value-field="toPaymentType">
                <field-map field-name="paymentTypeId" from-field="toPayment.paymentTypeId"/>
            </entity-one>
            <entity-one entity-name="Payment" value-field="payment">
                <field-map field-name="paymentId" from-field="parameters.paymentId"/>
            </entity-one>
            <entity-one entity-name="PaymentType" value-field="paymentType">
                <field-map field-name="paymentTypeId" from-field="payment.paymentTypeId"/>
            </entity-one>

            <!-- when amount not provided use the the lowest value available -->
            <if-empty field="parameters.amountApplied">
                <call-class-method method-name="getPaymentNotApplied" class-name="org.apache.ofbiz.accounting.payment.PaymentWorker" ret-field="notAppliedPayment">
                    <field field="payment" type="GenericValue"/>
                </call-class-method>
                <call-class-method method-name="getPaymentNotApplied" class-name="org.apache.ofbiz.accounting.payment.PaymentWorker" ret-field="notAppliedToPayment">
                    <field field="toPayment" type="GenericValue"/>
                </call-class-method>
                <if-compare-field field="notAppliedPayment" operator="less" to-field="notAppliedToPayment">
                    <set field="paymentAppl.amountApplied" from-field="notAppliedPayment"/>
                    <else>
                        <set field="paymentAppl.amountApplied" from-field="notAppliedToPayment"/>
                    </else>
                </if-compare-field>
            </if-empty>
        </if-not-empty>

        <if-not-empty field="parameters.billingAccountId">
            <if-empty field="paymentAppl.amountApplied">
                <set field="paymentAppl.amountApplied" from-field="notAppliedPayment"/>
            </if-empty>
        </if-not-empty>

        <if-not-empty field="parameters.taxAuthGeoId">
            <if-empty field="paymentAppl.amountApplied">
                <set field="paymentAppl.amountApplied" from-field="notAppliedPayment"/>
            </if-empty>
        </if-not-empty>

        <sequenced-id sequence-name="PaymentApplication" field="paymentAppl.paymentApplicationId"/>
        <field-to-result field="paymentAppl.amountApplied" result-name="amountApplied"/>
        <field-to-result field="paymentAppl.paymentApplicationId" result-name="paymentApplicationId"/>

        <create-value value-field="paymentAppl"/>
        <entity-one entity-name="Payment" value-field="payment"/>
        <field-to-result field="payment.paymentTypeId" result-name="paymentTypeId"/>
>>>>>>> 2b39209a
    </simple-method>

    <simple-method method-name="setPaymentStatus" short-description="Set The Payment Status">
        <entity-one entity-name="Payment" value-field="payment"/>
        <entity-one entity-name="StatusItem" value-field="statusItem">
            <field-map field-name="statusId" from-field="parameters.statusId"/>
        </entity-one>
        <field-to-result field="payment.statusId" result-name="oldStatusId"/>

        <if-compare-field field="payment.statusId" to-field="parameters.statusId" operator="not-equals">
            <entity-one entity-name="StatusValidChange" value-field="statusChange" auto-field-map="false">
                <field-map field-name="statusId" from-field="payment.statusId"/>
                <field-map field-name="statusIdTo" from-field="parameters.statusId"/>
            </entity-one>
            <if-empty field="statusChange">
                <add-error>
                    <fail-property resource="AccountingUiLabels" property="AccountingPSInvalidStatusChange"/>
                </add-error>
                <log level="error" message="Cannot change from ${payment.statusId} to ${parameters.statusId}"/>
                <check-errors/>
                <else>
                    <!-- payment method is mandatory when set to sent or received. -->
                    <if>
                        <condition>
                            <and>
                                <or>
                                    <if-compare field="parameters.statusId" operator="equals" value="PMNT_RECEIVED"/>
                                    <if-compare field="parameters.statusId" operator="equals" value="PMNT_SENT"/>
                                </or>
                                <if-empty field="payment.paymentMethodId"/>
                            </and>
                        </condition>
                        <then>
                            <add-error>
                                <fail-property resource="AccountingUiLabels" property="AccountingMissingPaymentMethod"/>
                            </add-error>
                            <log level="error" message="Cannot set status to ${parameters.statusId} on payment ${payment.paymentId}: payment method is missing"/>
                            <check-errors/>
                        </then>
                    </if>

                    <!-- check if the payment fully applied when set to confirmed-->
                    <if-compare field="parameters.statusId" operator="equals" value="PMNT_CONFIRMED">
                        <set field="notYetApplied" value="${groovy:org.apache.ofbiz.accounting.payment.PaymentWorker.getPaymentNotApplied(payment)}"/>
                        <if-compare field="notYetApplied" operator="greater" value="0.00" type="BigDecimal">
                            <add-error>
                                <fail-property resource="AccountingUiLabels" property="AccountingPSNotConfirmedNotFullyApplied"/>
                            </add-error>
                            <log level="error" message="Cannot change from ${payment.statusId} to ${parameters.statusId}, payment not fully applied: ${notYetapplied}"/>
                            <check-errors/>
                        </if-compare>
                    </if-compare>

                    <if-compare field="parameters.statusId" operator="equals" value="PMNT_CANCELLED">
                        <!-- if new status is cancelled delete existing payment applications. -->
                        <get-related value-field="payment" relation-name="PaymentApplication" list="paymentApplications"/>
                        <iterate list="paymentApplications" entry="paymentApplication">
                            <set field="removePaymentApplicationMap.paymentApplicationId" from-field="paymentApplication.paymentApplicationId"/>
                            <call-service service-name="removePaymentApplication" in-map-name="removePaymentApplicationMap"/>
                        </iterate>
                        <!-- if new status is cancelled and the payment is associated to an OrderPaymentPreference, update the status of that record too. -->
                        <get-related-one value-field="payment" relation-name="OrderPaymentPreference" to-value-field="orderPaymentPreference"/>
                        <if-not-empty field="orderPaymentPreference">
                            <set field="updateOrderPaymentPreferenceMap.orderPaymentPreferenceId" from-field="orderPaymentPreference.orderPaymentPreferenceId"/>
                            <set field="updateOrderPaymentPreferenceMap.statusId" value="PAYMENT_CANCELLED"/>
                            <call-service service-name="updateOrderPaymentPreference" in-map-name="updateOrderPaymentPreferenceMap"/>
                        </if-not-empty>
                    </if-compare>

                    <!-- everything ok so now change the status field -->
                    <set from-field="parameters.statusId" field="payment.statusId"/>
                    <store-value value-field="payment"/>
                </else>
            </if-empty>
        </if-compare-field>
    </simple-method>

    <simple-method method-name="getInvoicePaymentInfoListByDueDateOffset" short-description="Select a list with information on payment due dates and amounts for invoices.">
        <now-timestamp field="nowTimestamp"/>
        <call-class-method class-name="org.apache.ofbiz.base.util.UtilDateTime" method-name="getDayEnd" ret-field="asOfDate">
            <field field="nowTimestamp" type="Timestamp"/>
            <field field="parameters.daysOffset" type="Long"/>
        </call-class-method>
        <entity-condition entity-name="Invoice" list="invoices">
            <condition-list combine="and">
                <condition-expr field-name="invoiceTypeId" operator="equals" from-field="parameters.invoiceTypeId"/>
                <condition-expr field-name="partyId" operator="equals" from-field="parameters.partyId" ignore-if-empty="true"/>
                <condition-expr field-name="partyIdFrom" operator="equals" from-field="parameters.partyIdFrom" ignore-if-empty="true"/>
                <condition-expr field-name="statusId" operator="not-equals" value="INVOICE_CANCELLED"/>
                <condition-expr field-name="statusId" operator="not-equals" value="INVOICE_PAID"/>
            </condition-list>
            <order-by field-name="invoiceDate"/>
        </entity-condition>
        <iterate list="invoices" entry="invoice">
            <clear-field field="getInvoicePaymentInfoListInMap"/>
            <set field="getInvoicePaymentInfoListInMap.invoice" from-field="invoice"/>
            <call-service service-name="getInvoicePaymentInfoList" in-map-name="getInvoicePaymentInfoListInMap">
                <result-to-field result-name="invoicePaymentInfoList" field="invoicePaymentInfoList"/>
            </call-service>
            <iterate list="invoicePaymentInfoList" entry="invoicePaymentInfo">
                <if>
                    <condition>
                        <and>
                            <if-compare field="invoicePaymentInfo.outstandingAmount" operator="greater" value="0.0" type="BigDecimal"/>
                            <if-compare-field field="invoicePaymentInfo.dueDate" to-field="asOfDate" operator="less" type="Timestamp"/>
                        </and>
                    </condition>
                    <then>
                        <set field="selectedInvoicePaymentInfoList[]" from-field="invoicePaymentInfo"/>
                    </then>
                </if>
            </iterate>
        </iterate>
        <field-to-result field="selectedInvoicePaymentInfoList" result-name="invoicePaymentInfoList"/>
    </simple-method>

    <simple-method method-name="voidPayment" short-description="Service to void a payment">
        <entity-one entity-name="Payment" value-field="payment"/>
        <field-to-result field="payment.finAccountTransId" result-name="finAccountTransId"/>
        <set field="transStatusId" value="FINACT_TRNS_CANCELED"/>
        <field-to-result field="transStatusId" result-name="statusId"/>
        <if-empty field="payment">
            <add-error>
                <fail-property resource="AccountingUiLabels" property="AccountingNoPaymentsfound"/>
            </add-error>
            <check-errors/>
        </if-empty>
        <set field="paymentId" from-field="parameters.paymentId"/>
        <set field="paymentStatusCtx.paymentId" from-field="paymentId"/>
        <set field="paymentStatusCtx.statusId" value="PMNT_VOID"/>
        <call-service service-name="setPaymentStatus" in-map-name="paymentStatusCtx"/>
        <get-related relation-name="PaymentApplication" value-field="payment" list="paymentApplications"/>
        <iterate list="paymentApplications" entry="paymentApplication">
            <get-related-one relation-name="Invoice" value-field="paymentApplication" to-value-field="updateInvoiceCtx"/>
            <if-compare field="updateInvoiceCtx.statusId" operator="equals" value="INVOICE_PAID">
                <set-service-fields service-name="setInvoiceStatus" map="updateInvoiceCtx" to-map="invoiceStatusCtx"/>
                <set field="invoiceStatusCtx.paidDate" type="Timestamp" value=""/>
                <set field="invoiceStatusCtx.statusId" value="INVOICE_READY"/>
                <call-service service-name="setInvoiceStatus" in-map-name="invoiceStatusCtx"/>
            </if-compare>
            <set field="removePaymentApplicationCtx.paymentApplicationId" from-field="paymentApplication.paymentApplicationId"/>
            <call-service service-name="removePaymentApplication" in-map-name="removePaymentApplicationCtx"/>
        </iterate>
        <entity-condition entity-name="AcctgTrans" list="acctgTransPaymentList">
            <condition-list combine="and">
                <condition-expr field-name="invoiceId" operator="equals" from-field="nullField"/>
                <condition-expr field-name="paymentId" from-field="paymentId"/>
            </condition-list>
        </entity-condition>
        <iterate list="acctgTransPaymentList" entry="acctgTransPayment">
            <clear-field field="copyAcctgTransCtx"/>
            <set field="copyAcctgTransCtx.fromAcctgTransId" from-field="acctgTransPayment.acctgTransId"/>
            <set field="copyAcctgTransCtx.revert" value="Y"/>
            <call-service service-name="copyAcctgTransAndEntries" in-map-name="copyAcctgTransCtx">
                <result-to-field result-name="acctgTransId" field="postAcctgTransMap.acctgTransId"/>
            </call-service>
            <if-compare field="acctgTransPayment.isPosted" operator="equals" value="Y">
                <call-service service-name="postAcctgTrans" in-map-name="postAcctgTransMap"/>
            </if-compare>
            <clear-field field="postAcctgTransMap"/>
        </iterate>
    </simple-method>

    <simple-method method-name="createPaymentAndPaymentGroupForInvoices" short-description="Creates Payments, PaymentApplications and PaymentGroup for the same">
        <entity-one entity-name="PaymentMethod" value-field="paymentMethod" auto-field-map="true"/>
        <entity-one entity-name="FinAccount" value-field="finAccount" auto-field-map="false">
            <field-map field-name="finAccountId" from-field="paymentMethod.finAccountId"/>
        </entity-one>
        <if-compare field="finAccount.statusId" operator="equals" value="FNACT_MANFROZEN">
            <add-error>
                <fail-property resource="AccountingErrorUiLabels.xml" property="AccountingFinAccountInactiveStatusError"/>
            </add-error>
        </if-compare>
        <if-compare field="finAccount.statusId" operator="equals" value="FNACT_CANCELLED">
            <add-error>
                <fail-property resource="AccountingErrorUiLabels.xml" property="AccountingFinAccountStatusNotValidError"/>
            </add-error>
        </if-compare>
        <check-errors/>
        <set field="invoices" type="List"/>
        <iterate list="parameters.invoiceIds" entry="invoiceId">
            <entity-one entity-name="Invoice" value-field="invoice" auto-field-map="true"/>
            <clear-field field="invoices"/>
            <set field="invoices" from-field="partyInvoices.${invoice.partyIdFrom}"/>
            <field-to-list field="invoice" list="invoices"/>
            <set field="partyInvoices.${invoice.partyIdFrom}" from-field="invoices"/>
        </iterate>
        <clear-field field="invoices"/>
        <iterate-map map="partyInvoices" key="partyId" value="invoices">
            <set-service-fields service-name="createPaymentAndApplicationForParty" map="parameters" to-map="createPaymentAndApplicationForPartyMap"/>
            <set field="createPaymentAndApplicationForPartyMap.paymentMethodTypeId" from-field="paymentMethod.paymentMethodTypeId"/>
            <set field="createPaymentAndApplicationForPartyMap.finAccountId" from-field="paymentMethod.finAccountId"/>
            <set field="createPaymentAndApplicationForPartyMap.partyId" from-field="partyId"/>
            <set field="createPaymentAndApplicationForPartyMap.invoices" from-field="invoices"/>
            <if-not-empty field="parameters.checkStartNumber">
                 <set field="parameters.checkStartNumber" value="${parameters.checkStartNumber + 1}" type="Long"/>
            </if-not-empty>
            <call-service service-name="createPaymentAndApplicationForParty" in-map-name="createPaymentAndApplicationForPartyMap">
                <result-to-field result-name="paymentId" field="paymentId"/>
            </call-service>
            <field-to-list field="paymentId" list="paymentIds"/>
        </iterate-map>
        <if-not-empty field="paymentIds">
            <set field="createPaymentGroupAndMemberMap.paymentIds" from-field="paymentIds"/>
            <set field="createPaymentGroupAndMemberMap.paymentGroupTypeId" value="CHECK_RUN"/>
            <set field="createPaymentGroupAndMemberMap.paymentGroupName" value="Payment group for Check Run(InvoiceIds-${parameters.invoiceIds})"/>
            <call-service service-name="createPaymentGroupAndMember" in-map-name="createPaymentGroupAndMemberMap">
                <result-to-field result-name="paymentGroupId"/>
                <result-to-result result-name="paymentGroupId"/>
            </call-service>
        </if-not-empty>
        <if-empty field="paymentGroupId">
            <property-to-field property="AccountingNoInvoicesReadyOrOutstandingAmountZero" resource="AccountingUiLabels" field="errorMessage"/>
            <field-to-result field="errorMessage" result-name="errorMessage"/>
        </if-empty>
    </simple-method>

    <simple-method method-name="createPaymentGroupAndMember" short-description="creates PaymentGroup and PaymentGroupMembers">
        <if-empty field="parameters.fromDate">
            <now-timestamp field="parameters.fromDate"/>
        </if-empty>
        <set-service-fields service-name="createPaymentGroup" map="parameters" to-map="createPaymentGroupMap"/>
        <if-empty field="parameters.paymentGroupName">
            <set field="createPaymentGroupMap.paymentGroupName" value="Payment Group Name"/>
        </if-empty>
        <call-service service-name="createPaymentGroup" in-map-name="createPaymentGroupMap">
            <result-to-field result-name="paymentGroupId"/>
            <result-to-result result-name="paymentGroupId"/>
        </call-service>
        <set field="createPaymentGroupMemberMap.paymentGroupId" from-field="paymentGroupId"/>
        <set field="createPaymentGroupMemberMap.fromDate" from-field="parameters.fromDate"/>
        <iterate list="parameters.paymentIds" entry="paymentId">
            <set field="createPaymentGroupMemberMap.paymentId" from-field="paymentId"/>
            <call-service service-name="createPaymentGroupMember" in-map-name="createPaymentGroupMemberMap"/>
        </iterate>
    </simple-method>

    <simple-method method-name="cancelCheckRunPayments" short-description="Cancel all payments for payment group">
        <entity-and entity-name="PmtGrpMembrPaymentAndFinAcctTrans"  list="paymentGroupMemberAndTransList">
            <field-map field-name="paymentGroupId" from-field="parameters.paymentGroupId"/>
        </entity-and>
        <first-from-list list="paymentGroupMemberAndTransList" entry="paymentGroupMemberAndTrans"/>
        <if-compare field="paymentGroupMemberAndTrans.finAccountTransStatusId" operator="not-equals" value="FINACT_TRNS_APPROVED">
        <iterate list="paymentGroupMemberAndTransList" entry="paymentGroupMemberAndTrans">
            <entity-one entity-name="Payment" value-field="payment">
                <field-map field-name="paymentId" from-field="paymentGroupMemberAndTrans.paymentId"/>
            </entity-one>
            <set-service-fields service-name="voidPayment" map="payment" to-map="voidPaymentMap"/>
            <call-service service-name="voidPayment" in-map-name="voidPaymentMap"/>
            <set-service-fields service-name="expirePaymentGroupMember" map="paymentGroupMemberAndTrans" to-map="expirePaymentGroupMemberMap"/>
            <call-service service-name="expirePaymentGroupMember" in-map-name="expirePaymentGroupMemberMap"/>
            <clear-field field="voidPaymentMap"/>
            <clear-field field="expirePaymentGroupMemberMap"/>
        </iterate>
        <else>
            <add-error>
                <fail-property resource="AccountingUiLabels" property="AccountingCheckIsAlreadyIssued"/>
            </add-error>
            <check-errors/>
        </else>
        </if-compare>
    </simple-method>

    <simple-method method-name="checkAndCreateBatchForValidPayments" short-description="Check the valid(unbatched) payment and create batch for same">
        <set field="paymentIds" from-field="parameters.paymentIds"/>
        <entity-condition entity-name="Payment" list="payments">
            <condition-expr field-name="paymentId" operator="in" from-field="paymentIds"/>
        </entity-condition>
        <iterate list="payments" entry="payment">
            <set field="isReceipt" value="${groovy:org.apache.ofbiz.accounting.util.UtilAccounting.isReceipt(payment)}" type="Boolean"/>
            <if-compare field="isReceipt" operator="equals" value="false" type="Boolean">
                <field-to-list field="payment.paymentId" list="disbursementPaymentIds"/>
            </if-compare>
        </iterate>
        <if-not-empty field="disbursementPaymentIds">
            <add-error>
                <fail-property resource="AccountingUiLabels" property="AccountingCannotIncludeApPaymentError"/>
            </add-error>
            <check-errors/>
        </if-not-empty>
        <entity-condition entity-name="PaymentGroupMember" list="paymentGroupMembers" filter-by-date="true">
            <condition-expr field-name="paymentId" operator="in" from-field="paymentIds"/>
        </entity-condition>
        <if-not-empty field="paymentGroupMembers">
            <set field="batchPaymentIds" value="${groovy:org.apache.ofbiz.entity.util.EntityUtil.getFieldListFromEntityList(paymentGroupMembers, 'paymentId', true);}" type="List"/>
            <add-error>
                <fail-property resource="AccountingUiLabels" property="AccountingPaymentsAreAlreadyBatchedError"/>
            </add-error>
            <check-errors/>
        <else>
            <set-service-fields service-name="createPaymentGroupAndMember" map="parameters" to-map="createPaymentGroupAndMemberMap"/>
            <call-service service-name="createPaymentGroupAndMember" in-map-name="createPaymentGroupAndMemberMap">
                <result-to-result result-name="paymentGroupId"/>
            </call-service>
        </else>
        </if-not-empty>
    </simple-method>
    <simple-method method-name="createPaymentFromOrder" short-description="Service auto create Payment from Order when payment does exist yet and not disabled by accounting config">
        <entity-one entity-name="OrderHeader" value-field="orderHeader"/>

        <if-compare operator="equals" value="PURCHASE_ORDER" field="orderHeader.orderTypeId">
            <property-to-field resource="accounting" property="accounting.payment.purchaseorder.autocreate" field="purchaseAutoCreate" default="Y"/>
            <if-compare operator="not-equals" value="Y" field="purchaseAutoCreate">
                <log level="info" message="payment not created from approved order because config (accounting.payment.purchaseorder.autocreate) is not set to Y (accounting.properties)"/>
                <return/>
            </if-compare>
        </if-compare>

        <if-compare operator="equals" value="SALES_ORDER" field="orderHeader.orderTypeId">
            <property-to-field resource="accounting" property="accounting.payment.salesorder.autocreate" field="salesAutoCreate" default="Y"/>
            <if-compare operator="not-equals" value="Y" field="salesAutoCreate">
                <log level="info" message="payment not created from approved order because config (accounting.payment.salesorder.autocreate) is not set to Y (accounting.properties)"/>
                <return/>
            </if-compare>
        </if-compare>
        <!-- check if orderPaymentPreference with payment already exist, if yes do not re-create -->
        <entity-condition entity-name="OrderPaymentPrefAndPayment" list="orderPaymentPrefAndPayments">
            <condition-list combine="and">
                <condition-expr field-name="orderId" operator="equals" from-field="orderHeader.orderId"/>
                <condition-expr field-name="statusId" operator="not-equals" value="PAYMENT_CANCELLED"/>
            </condition-list>
        </entity-condition>

        <if-not-empty field="orderPaymentPrefAndPayments">
            <log level="info" message="Payment not created for order ${orderHeader.orderId}, at least a single payment already exists"/>
            <return/>
        </if-not-empty>

        <entity-and entity-name="OrderRole" list="orderRoleToList">
            <field-map field-name="orderId" from-field="orderHeader.orderId"/>
            <field-map field-name="roleTypeId" value="BILL_FROM_VENDOR"/>
        </entity-and>
        <first-from-list entry="orderRoleTo" list="orderRoleToList"/>
        <entity-and entity-name="OrderRole" list="orderRoleFromList">
            <field-map field-name="orderId" from-field="orderHeader.orderId"/>
            <field-map field-name="roleTypeId" value="BILL_TO_CUSTOMER"/>
        </entity-and>
        <first-from-list entry="orderRoleFrom" list="orderRoleFromList"/>
        <if-compare operator="equals" value="PURCHASE_ORDER" field="orderHeader.orderTypeId">
            <entity-and entity-name="Agreement" list="agreementList" filter-by-date="true">
                <field-map field-name="partyIdFrom" from-field="orderRoleFrom.partyId"/>
                <field-map field-name="partyIdTo" from-field="orderRoleTo.partyId"/>
                <field-map field-name="agreementTypeId" value="PURCHASE_AGREEMENT"/>
            </entity-and>
            <set field="parameters.paymentTypeId" value="VENDOR_PAYMENT"/>
            <set field="organizationPartyId" from-field="orderRoleFrom.partyId"/>
            <else>
               <entity-and entity-name="Agreement" list="agreementList" filter-by-date="true">
                    <field-map field-name="partyIdFrom" from-field="orderRoleFrom.partyId"/>
                    <field-map field-name="partyIdTo" from-field="orderRoleTo.partyId"/>
                    <field-map field-name="agreementTypeId" value="SALES_AGREEMENT"/>
                </entity-and>
                <set field="parameters.paymentTypeId" value="CUSTOMER_PAYMENT"/>
                <set field="organizationPartyId" from-field="orderRoleTo.partyId"/>
            </else>
        </if-compare>
        <first-from-list entry="agreement" list="agreementList"/>
        <if-not-empty field="agreement">
            <entity-and entity-name="OrderTerm" list="orderTermList">
                <field-map field-name="orderId" from-field="orderHeader.orderId"/>
                <field-map field-name="termTypeId" value="FIN_PAYMENT_TERM"/>
            </entity-and>
            <first-from-list entry="orderTerm" list="orderTermList"/>
            <if-not-empty field="orderTerm.termDays">
                <set field="days" from-field="orderTerm.termDays" type="Integer"/>
                <now-timestamp field="start"/>
                <call-class-method class-name="org.apache.ofbiz.base.util.UtilDateTime" method-name="addDaysToTimestamp" ret-field="parameters.effectiveDate">
                    <field field="start" type="java.sql.Timestamp"/>
                    <field field="days" type="int"/>
                </call-class-method>
            </if-not-empty>
        </if-not-empty>
        <if-empty field="parameters.effectiveDate">
            <now-timestamp field="parameters.effectiveDate"/>
        </if-empty>
        
        <!-- check currency and when required use invoice currency rate or convert when invoice not available -->
        <set field="partyAccountingPreferencesMap.organizationPartyId" from-field="organizationPartyId"/>
        <call-service service-name="getPartyAccountingPreferences" in-map-name="partyAccountingPreferencesMap">
             <result-to-field result-name="partyAccountingPreference" field="partyAcctgPreference"/>
        </call-service>
        <if>
            <condition>
                <and>
                    <not>
                        <if-empty field="partyAcctgPreference.baseCurrencyUomId" />
                    </not>
                    <if-compare-field field="orderHeader.currencyUom" operator="equals" to-field="partyAcctgPreference.baseCurrencyUomId"/>
                </and>
            </condition>
            <then>
                <set field="parameters.currencyUomId" from-field="orderHeader.currencyUom" />
                <set field="parameters.amount" from-field="orderHeader.grandTotal" />
                <!-- get conversion rate from related invoice when exists -->
                <entity-and entity-name="OrderItemBillingAndInvoiceAndItem" list="invoices">
                    <field-map field-name="orderId" from-field="orderId" />
                </entity-and>
                <if-not-empty field="invoices">
                    <entity-one entity-name="Invoice" value-field="invoice">
                        <field-map field-name="invoiceId" from-field="invoices[0].invoiceId" />
                    </entity-one>
                    <set field="convertUomInMap.asOfDate" from-field="invoice.invoiceDate" />
                </if-not-empty>
                <set field="convertUomInMap.originalValue" from-field="orderHeader.grandTotal" />
                <set field="convertUomInMap.uomId" from-field="orderHeader.currencyUom" />
                <set field="convertUomInMap.uomIdTo" from-field="partyAcctgPreference.baseCurrencyUomId" />
                <log level="info" message="convertUomInMap = ${convertUomInMap}"/>
                <call-service service-name="convertUom" in-map-name="convertUomInMap">
                    <result-to-field result-name="convertedValue" field="parameters.amount" />
                </call-service>
                <set field="parameters.actualCurrencyAmount" from-field="orderHeader.grandTotal" />
                <set field="parameters.actualCurrencyUomId" from-field="orderHeader.currencyUom" />
                <set field="parameters.currencyUomId" from-field="partyAcctgPreference.baseCurrencyUomId" />
            </then>
            <else>
                <set field="parameters.currencyUomId" from-field="orderHeader.currencyUom" />
                <set field="parameters.amount" from-field="orderHeader.grandTotal" />
            </else>
        </if>

        <set field="parameters.partyIdFrom" from-field="orderRoleFrom.partyId"/>
        <set field="parameters.partyIdTo" from-field="orderRoleTo.partyId"/>
        <set field="parameters.paymentMethodTypeId" value="COMPANY_ACCOUNT"/>
        <set field="parameters.statusId" value="PMNT_NOT_PAID"/>
        <set-service-fields service-name="createPayment" map="parameters" to-map="createPayment"/>
        <call-service service-name="createPayment" in-map-name="createPayment">
            <result-to-field result-name="paymentId" field="parameters.paymentId"/>
        </call-service>
        <set field="parameters.orderId" from-field="orderHeader.orderId"/>
        <set field="parameters.maxAmount" from-field="orderHeader.grandTotal"/>

        <set-service-fields service-name="createOrderPaymentPreference" map="parameters" to-map="newOrderPaymentPreference"/>
        <call-service service-name="createOrderPaymentPreference" in-map-name="newOrderPaymentPreference">
            <result-to-field result-name="orderPaymentPreferenceId" field="parameters.paymentPreferenceId"/>
        </call-service>
        <set-service-fields service-name="updatePayment" map="parameters" to-map="updatePayment"/>
        <call-service service-name="updatePayment" in-map-name="updatePayment"/>
        <field-to-result field="parameters.paymentId" result-name="paymentId"/>
        <log level="info" message="payment ${parameters.paymentId} with the not-paid status automatically created from order: ${parameters.orderId} (can be disabled in accounting.properties)"/>
    </simple-method>

    <simple-method method-name="createMatchingPaymentApplication" short-description="Create a payment application if either the invoice of payment could be found">
        <property-to-field resource="accounting" property="accounting.payment.application.autocreate" field="autoCreate" default="Y"/>
        <if-compare operator="not-equals" value="Y" field="autoCreate">
            <log level="info" message="payment application not automatically created because config is not set to Y"/>
            <return/>
        </if-compare>

        <if-not-empty field="parameters.invoiceId">
            <entity-one entity-name="Invoice" value-field="invoice"/>
            <if-not-empty field="invoice">
                <call-class-method method-name="getInvoiceTotal" class-name="org.apache.ofbiz.accounting.invoice.InvoiceWorker" ret-field="invoiceTotal">
                    <field field="invoice" type="GenericValue"/>
                </call-class-method>
                
                <set field="checkInvoice.invoiceId" from="invoice.invoiceId"/>
                <call-service service-name="isInvoiceInForeignCurrency" in-map-name="checkInvoice">
                    <result-to-field result-name="isForeign"/>
                </call-service>
                <if-compare operator="equals" value="true" field="isForeign">
                    <entity-condition entity-name="Payment" list="payments">
                        <condition-list combine="and">
                            <condition-expr field-name="statusId" value="PMNT_CONFIRMED" operator="not-equals"/>
                            <condition-expr field-name="partyIdFrom" operator="equals" from-field="invoice.partyId"/>
                            <condition-expr field-name="partyIdTo" operator="equals" from-field="invoice.partyIdFrom"/>
                            <condition-expr field-name="actualCurrencyAmount" operator="equals" from-field="invoiceTotal"/>
                            <condition-expr field-name="actualCurrencyUomId" operator="equals" from-field="invoice.currencyUomId"/>
                        </condition-list>
                        <order-by field-name="effectiveDate"/>
                    </entity-condition>
                    <else>
                        <entity-condition entity-name="Payment" list="payments">
                            <condition-list combine="and">
                                <condition-expr field-name="statusId" value="PMNT_CONFIRMED" operator="not-equals"/>
                                <condition-expr field-name="partyIdFrom" operator="equals" from-field="invoice.partyId"/>
                                <condition-expr field-name="partyIdTo" operator="equals" from-field="invoice.partyIdFrom"/>
                                <condition-expr field-name="amount" operator="equals" from-field="invoiceTotal"/>
                                <condition-expr field-name="currencyUomId" operator="equals" from-field="invoice.currencyUomId"/>
                            </condition-list>
                            <order-by field-name="effectiveDate"/>
                        </entity-condition>
                    </else>
                </if-compare>

                <if-not-empty field="payments">
                    <!-- check if already applied -->
                    <entity-and entity-name="PaymentApplication" list="paymentAppls">
                        <field-map field-name="paymentId" from-field="payments[0].paymentId"/>
                    </entity-and>
                    <if-empty field="paymentAppls">
                        <set field="createAppl.paymentId" from-field="payments[0].paymentId"/>
                        <set field="createAppl.invoiceId" from-field="parameters.invoiceId"/>
                        <if-compare operator="equals" value="true" field="isForeign">
                            <set field="createAppl.amountApplied" from-field="payments[0].actualCurrencyAmount"/>
                            <else>
                                <set field="createAppl.amountApplied" from-field="payments[0].amount"/>
                            </else>
                        </if-compare>
                    </if-empty>
                </if-not-empty>
            </if-not-empty>
        </if-not-empty>

        <if-not-empty field="parameters.paymentId">
            <entity-one entity-name="Payment" value-field="payment"/>
            <if-not-empty field="payment">
                        
                <entity-condition entity-name="Invoice" list="invoices">
                    <condition-list combine="and">
                        <condition-expr field-name="statusId" value="INVOICE_READY" operator="not-equals"/>
                        <condition-expr field-name="statusId" value="INVOICE_PAID" operator="not-equals"/>
                        <condition-expr field-name="statusId" value="INVOICE_CANCELLED" operator="not-equals"/>
                        <condition-expr field-name="statusId" value="INVOICE_WRITEOFF" operator="not-equals"/>
                        <condition-expr field-name="partyIdFrom" from-field="payment.partyIdTo"/>
                        <condition-expr field-name="partyId" from-field="payment.partyIdFrom"/>
                    </condition-list>
                    <order-by field-name="invoiceDate"/>
                </entity-condition>
                <iterate list="invoices" entry="invoice">
                    <set field="isPurchaseInvoice" value="${groovy: org.apache.ofbiz.entity.util.EntityTypeUtil.hasParentType(delegator, 'InvoiceType', 'invoiceTypeId', invoice.getString('invoiceTypeId'), 'parentTypeId', 'PURCHASE_INVOICE')}" type="Boolean"/>
                    <set field="isSalesInvoice" value="${groovy: org.apache.ofbiz.entity.util.EntityTypeUtil.hasParentType(delegator, 'InvoiceType', 'invoiceTypeId', invoice.getString('invoiceTypeId'), 'parentTypeId', 'SALES_INVOICE')}" type="Boolean"/>
                    <if>
                        <condition>
                            <or>
                                <if-compare field="isPurchaseInvoice" operator="equals" value="true" type="Boolean"/>
                                <if-compare field="isSalesInvoice" operator="equals" value="true" type="Boolean"/>
                            </or>
                        </condition>
                        <then>
                            <call-class-method method-name="getInvoiceTotal" class-name="org.apache.ofbiz.accounting.invoice.InvoiceWorker" ret-field="invoiceTotal">
                                <field field="invoice" type="GenericValue"/>
                            </call-class-method>
        
                            <set field="checkInvoice.invoiceId" from="invoice.invoiceId"/>
                            <call-service service-name="isInvoiceInForeignCurrency" in-map-name="checkInvoice">
                                <result-to-field result-name="isForeign"/>
                            </call-service>
                            <if-compare operator="equals" value="true" field="isForeign">
                                <if-compare-field field="invoiceTotal" operator="equals" to-field="payment.actualCurrencyAmount">
                                    <if-compare-field field="invoice.currencyUomId" operator="equals" to-field="payment.actualCurrencyUomId">
                                        <set field="invoiceId" from-field="invoice.invoiceId"/>
                                        <set field="amountApplied" from-field="payment.actualCurrencyAmount"/>
                                    </if-compare-field>
                                </if-compare-field>
                                <else>
                                    <if-compare-field field="invoiceTotal" operator="equals" to-field="payment.amount">
                                        <if-compare-field field="invoice.currencyUomId" operator="equals" to-field="payment.currencyUomId">
                                            <set field="invoiceId" from-field="invoice.invoiceId"/>
                                            <set field="amountApplied" from-field="payment.amount"/>
                                        </if-compare-field>
                                    </if-compare-field>
                                </else>
                            </if-compare>
                        </then>
                    </if>
                </iterate>
                <if-not-empty field="invoiceId">
                    <entity-and entity-name="PaymentApplication" list="paymentAppls">
                        <field-map field-name="invoiceId" from-field="invoiceId"/>
                    </entity-and>
                    <if-empty field="paymentAppls">
                        <set field="createAppl.paymentId" from-field="parameters.paymentId"/>
                        <set field="createAppl.invoiceId" from-field="invoiceId"/>
                        <set field="createAppl.amountApplied" from-field="amountApplied"/>
                    </if-empty>
                </if-not-empty>
            </if-not-empty>
        </if-not-empty>

        <if-not-empty field="createAppl.paymentId">
            <if-not-empty field="createAppl.invoiceId">
                <call-service service-name="createPaymentApplication" in-map-name="createAppl"/>
                <log level="info" message="payment application automatically created between invoiceId: ${createAppl.invoiceId} and paymentId: ${createAppl.paymentId} for the amount: ${createAppl.appliedAmount} (can be disabled in accounting.properties)"/>
            </if-not-empty>
        </if-not-empty>
    </simple-method>
</simple-methods><|MERGE_RESOLUTION|>--- conflicted
+++ resolved
@@ -19,209 +19,6 @@
 -->
 <simple-methods xmlns:xsi="http://www.w3.org/2001/XMLSchema-instance"
  xmlns="http://ofbiz.apache.org/Simple-Method" xsi:schemaLocation="http://ofbiz.apache.org/Simple-Method http://ofbiz.apache.org/dtds/simple-methods.xsd">
-
-<<<<<<< HEAD
-    <simple-method method-name="updatePayment" short-description="Update a Payment">
-        <make-value entity-name="Payment" value-field="lookupPayment"/>
-        <set-pk-fields value-field="lookupPayment" map="parameters"/>
-
-        <find-by-primary-key entity-name="Payment" map="lookupPayment" value-field="payment"/>
-        <if>
-            <condition>
-                <and>
-                    <not><if-has-permission permission="ACCOUNTING" action="_UPDATE"/></not>
-                    <not><if-has-permission permission="PAY_INFO" action="_UPDATE"/></not>
-                    <not><if-compare-field field="userLogin.partyId" to-field="payment.partyIdFrom" operator="equals"/></not>
-                    <not><if-compare-field field="userLogin.partyId" to-field="payment.partyIdTo" operator="equals"/></not>
-                </and>
-            </condition>
-            <then>
-                <add-error>
-                    <fail-property resource="AccountingUiLabels" property="AccountingUpdatePaymentPermissionError"/>
-                </add-error>
-            </then>
-        </if>
-        <check-errors/>
-
-        <if-compare field="payment.statusId" value="PMNT_NOT_PAID" operator="not-equals">
-            <!-- check if only status change -->
-            <make-value entity-name="Payment" value-field="newPayment"/>
-            <make-value entity-name="Payment" value-field="oldPayment"/>
-            <set-nonpk-fields map="payment" value-field="newPayment"/>
-            <set-nonpk-fields map="payment" value-field="oldPayment"/>
-            <set-nonpk-fields map="parameters" value-field="newPayment"/>
-            <!-- fields :- comments, paymentRefNum, finAccountTransId, statusId can editable for Payment -->
-            <set field="oldPayment.statusId" from-field="newPayment.statusId"/>
-            <set field="oldPayment.comments" from-field="newPayment.comments"/>
-            <set field="oldPayment.paymentRefNum" from-field="newPayment.paymentRefNum" set-if-null="true"/>
-            <set field="oldPayment.finAccountTransId" from-field="newPayment.finAccountTransId" set-if-null="true"/>
-            <if-compare-field field="oldPayment" to-field="newPayment" operator="not-equals">
-                <add-error>
-                    <fail-property resource="AccountingUiLabels" property="AccountingPSUpdateNotAllowedBecauseOfStatus"/>
-                </add-error>
-            </if-compare-field>
-        </if-compare>
-        <check-errors/>
-
-        <set field="statusIdSave" from-field="payment.statusId"/><!-- do not allow status change here -->
-        <set-nonpk-fields map="parameters" value-field="payment"/>
-        <set field="payment.statusId" from-field="statusIdSave"/><!-- do not allow status change here -->
-
-        <if-empty field="payment.effectiveDate">
-            <now-timestamp field="payment.effectiveDate"/>
-        </if-empty>
-        <if-not-empty field="payment.paymentMethodId">
-            <entity-one entity-name="PaymentMethod" value-field="paymentMethod">
-                <field-map field-name="paymentMethodId" from-field="payment.paymentMethodId"/>
-            </entity-one>
-            <if-compare-field field="payment.paymentMethodTypeId" to-field="paymentMethod.paymentMethodTypeId" operator="not-equals">
-                <log level="info" message="Replacing passed payment method type [${payment.paymentMethodTypeId}] with payment method type [${paymentMethod.paymentMethodTypeId}] for payment method [${payment.paymentMethodId}]"/>
-            </if-compare-field>
-            <set field="payment.paymentMethodTypeId" from-field="paymentMethod.paymentMethodTypeId"/>
-        </if-not-empty>
-        <store-value value-field="payment"/>
-
-        <if-not-empty field="parameters.statusId">
-            <if-compare-field field="parameters.statusId" to-field="statusIdSave" operator="not-equals">
-                <set-service-fields service-name="setPaymentStatus" map="parameters" to-map="param"/>
-                <call-service service-name="setPaymentStatus" in-map-name="param"/>
-                <check-errors/>
-            </if-compare-field>
-        </if-not-empty>
-=======
-    <simple-method method-name="createPaymentApplication" short-description="Create a Payment Application">
-        <if-empty field="parameters.invoiceId">
-            <if-empty field="parameters.billingAccountId">
-                <if-empty field="parameters.taxAuthGeoId">
-                    <if-empty field="parameters.toPaymentId">
-                      <add-error>
-                          <fail-property resource="AccountingUiLabels" property="AccountingPaymentApplicationParameterMissing"/>
-                      </add-error>
-                      <check-errors/>
-                    </if-empty>
-                </if-empty>
-            </if-empty>
-        </if-empty>
-
-        <make-value entity-name="PaymentApplication" value-field="paymentAppl"/>
-        <set-nonpk-fields map="parameters" value-field="paymentAppl"/>
-
-        <entity-one entity-name="Payment" value-field="payment"/>
-        <if-empty field="payment">
-            <add-error>
-                <fail-property resource="AccountingUiLabels" property="AccountingPaymentApplicationParameterMissing"/>
-            </add-error>
-            <check-errors/>
-        </if-empty>
- 
-        <call-class-method method-name="getPaymentNotApplied" class-name="org.apache.ofbiz.accounting.payment.PaymentWorker" ret-field="notAppliedPayment">
-            <field field="payment" type="GenericValue"/>
-        </call-class-method>
-        
-        <if-not-empty field="parameters.invoiceId">
-            <!-- get the invoice and do some further validation against it -->
-            <entity-one entity-name="Invoice" value-field="invoice"/>
-            <!-- check the currencies if they are compatible -->
-            <if>
-                <condition>
-                    <and>
-                        <if-compare-field field="invoice.currencyUomId" operator="not-equals" to-field="payment.currencyUomId"/>
-                        <if-compare-field  field="invoice.currencyUomId" operator="not-equals" to-field="payment.actualCurrencyUomId"/>
-                    </and>
-                </condition>
-                <then>
-                    <add-error>
-                        <fail-property resource="AccountingUiLabels" property="AccountingCurrenciesOfInvoiceAndPaymentNotCompatible"/>
-                    </add-error>
-                </then>
-            </if>
-            <check-errors/>
-            <if>
-                <condition>
-                    <and>
-                        <if-compare-field field="invoice.currencyUomId" operator="not-equals" to-field="payment.currencyUomId"/>
-                        <if-compare-field  field="invoice.currencyUomId" operator="equals" to-field="payment.actualCurrencyUomId"/>
-                    </and>
-                </condition>
-                <then><!-- if required get the payment amount in foreign currency (local we already have) -->
-                    <set field="actual" value="true" type="Boolean"/>
-                    <call-class-method method-name="getPaymentNotApplied" class-name="org.apache.ofbiz.accounting.payment.PaymentWorker" ret-field="notAppliedPayment">
-                        <field field="payment" type="GenericValue"/>
-                        <field field="actual" type="Boolean"/>
-                    </call-class-method>
-                </then>
-            </if>
-
-            <!-- get the amount that has not been applied yet for the invoice (outstanding amount) -->
-            <call-class-method method-name="getInvoiceNotApplied" class-name="org.apache.ofbiz.accounting.invoice.InvoiceWorker" ret-field="notAppliedInvoice">
-                <field field="invoice" type="GenericValue"/>
-            </call-class-method>
-
-                <if-compare-field field="notAppliedInvoice" operator="less-equals" to-field="notAppliedPayment" type="BigDecimal">
-                    <set field="paymentAppl.amountApplied" from-field="notAppliedInvoice"/>
-                    <else>
-                        <set field="paymentAppl.amountApplied" from-field="notAppliedPayment"/>
-                    </else>
-                </if-compare-field>
-
-            <if-not-empty field="invoice.billingAccountId">
-                <set field="paymentAppl.billingAccountId" from-field="invoice.billingAccountId"/>
-            </if-not-empty>
-        </if-not-empty>
-
-        <if-not-empty field="parameters.toPaymentId">
-            <!-- get the to payment and check the parent types are compatible -->
-            <entity-one entity-name="Payment" value-field="toPayment">
-                <field-map field-name="paymentId" from-field="parameters.toPaymentId"/>
-            </entity-one>
-            <entity-one entity-name="PaymentType" value-field="toPaymentType">
-                <field-map field-name="paymentTypeId" from-field="toPayment.paymentTypeId"/>
-            </entity-one>
-            <entity-one entity-name="Payment" value-field="payment">
-                <field-map field-name="paymentId" from-field="parameters.paymentId"/>
-            </entity-one>
-            <entity-one entity-name="PaymentType" value-field="paymentType">
-                <field-map field-name="paymentTypeId" from-field="payment.paymentTypeId"/>
-            </entity-one>
-
-            <!-- when amount not provided use the the lowest value available -->
-            <if-empty field="parameters.amountApplied">
-                <call-class-method method-name="getPaymentNotApplied" class-name="org.apache.ofbiz.accounting.payment.PaymentWorker" ret-field="notAppliedPayment">
-                    <field field="payment" type="GenericValue"/>
-                </call-class-method>
-                <call-class-method method-name="getPaymentNotApplied" class-name="org.apache.ofbiz.accounting.payment.PaymentWorker" ret-field="notAppliedToPayment">
-                    <field field="toPayment" type="GenericValue"/>
-                </call-class-method>
-                <if-compare-field field="notAppliedPayment" operator="less" to-field="notAppliedToPayment">
-                    <set field="paymentAppl.amountApplied" from-field="notAppliedPayment"/>
-                    <else>
-                        <set field="paymentAppl.amountApplied" from-field="notAppliedToPayment"/>
-                    </else>
-                </if-compare-field>
-            </if-empty>
-        </if-not-empty>
-
-        <if-not-empty field="parameters.billingAccountId">
-            <if-empty field="paymentAppl.amountApplied">
-                <set field="paymentAppl.amountApplied" from-field="notAppliedPayment"/>
-            </if-empty>
-        </if-not-empty>
-
-        <if-not-empty field="parameters.taxAuthGeoId">
-            <if-empty field="paymentAppl.amountApplied">
-                <set field="paymentAppl.amountApplied" from-field="notAppliedPayment"/>
-            </if-empty>
-        </if-not-empty>
-
-        <sequenced-id sequence-name="PaymentApplication" field="paymentAppl.paymentApplicationId"/>
-        <field-to-result field="paymentAppl.amountApplied" result-name="amountApplied"/>
-        <field-to-result field="paymentAppl.paymentApplicationId" result-name="paymentApplicationId"/>
-
-        <create-value value-field="paymentAppl"/>
-        <entity-one entity-name="Payment" value-field="payment"/>
-        <field-to-result field="payment.paymentTypeId" result-name="paymentTypeId"/>
->>>>>>> 2b39209a
-    </simple-method>
 
     <simple-method method-name="setPaymentStatus" short-description="Set The Payment Status">
         <entity-one entity-name="Payment" value-field="payment"/>
