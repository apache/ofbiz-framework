<?xml version="1.0" encoding="UTF-8" ?>
<!--
Licensed to the Apache Software Foundation (ASF) under one
or more contributor license agreements.  See the NOTICE file
distributed with this work for additional information
regarding copyright ownership.  The ASF licenses this file
to you under the Apache License, Version 2.0 (the
"License"); you may not use this file except in compliance
with the License.  You may obtain a copy of the License at

http://www.apache.org/licenses/LICENSE-2.0

Unless required by applicable law or agreed to in writing,
software distributed under the License is distributed on an
"AS IS" BASIS, WITHOUT WARRANTIES OR CONDITIONS OF ANY
KIND, either express or implied.  See the License for the
specific language governing permissions and limitations
under the License.
-->

<simple-methods xmlns:xsi="http://www.w3.org/2001/XMLSchema-instance"
        xmlns="http://ofbiz.apache.org/Simple-Method" xsi:schemaLocation="http://ofbiz.apache.org/Simple-Method http://ofbiz.apache.org/dtds/simple-methods.xsd">
<<<<<<< HEAD
    <!-- TrackingCodeType methods -->
    <simple-method method-name="createTrackingCodeType" short-description="Create an TrackingCodeType">
        <now-timestamp field="nowStamp"/>

        <make-value entity-name="TrackingCodeType" value-field="newEntity"/>
=======
    <simple-method method-name="createTrackingCodeOrder" short-description="Create an TrackingCodeOrder">
        <now-timestamp field="nowStamp"/>
        <make-value entity-name="TrackingCodeOrder" value-field="newEntity"/>
>>>>>>> edca9f22
        <set-nonpk-fields map="parameters" value-field="newEntity"/>
        <set-pk-fields map="parameters" value-field="newEntity"/>

        <!-- set the history/audit info -->
        <set from-field="nowStamp" field="newEntity.createdStamp"/>

        <create-value value-field="newEntity"/>
    </simple-method>
<<<<<<< HEAD
    <simple-method method-name="deleteTrackingCodeType" short-description="Delete an TrackingCodeType">
        <make-value entity-name="TrackingCodeType" value-field="lookupPKMap"/>
        <set-pk-fields map="parameters" value-field="lookupPKMap"/>
        <find-by-primary-key entity-name="TrackingCodeType" map="lookupPKMap" value-field="lookedUpValue"/>
        <remove-value value-field="lookedUpValue"/>
    </simple-method>

    <!-- add service for tracking code return -->
    <simple-method method-name="createTrackingCodeOrderReturn" short-description="Create an TrackingCodeOrderReturn">
        <now-timestamp field="nowStamp"/>
        <make-value entity-name="TrackingCodeOrderReturn" value-field="newEntity"/>
        <set-nonpk-fields map="parameters" value-field="newEntity"/>
        <set-pk-fields map="parameters" value-field="newEntity"/>

        <!-- set the history/audit info -->
        <set from-field="nowStamp" field="newEntity.createdStamp"/>

        <create-value value-field="newEntity"/>
    </simple-method>

=======
    <simple-method method-name="updateTrackingCodeOrder" short-description="Update an TrackingCodeOrder">
        <now-timestamp field="nowStamp"/>

        <make-value entity-name="TrackingCodeOrder" value-field="lookupPKMap"/>
        <set-pk-fields map="parameters" value-field="lookupPKMap"/>
        <find-by-primary-key entity-name="TrackingCodeOrder" map="lookupPKMap" value-field="lookedUpValue"/>
        <set-nonpk-fields map="parameters" value-field="lookedUpValue"/>

        <!-- set the history/audit info -->
        <set from-field="userLogin.userLoginId" field="newEntity.lastModifiedByUserLogin"/>
        <set from-field="lastModifiedDate" field="newEntity.createdDate"/>
        <store-value value-field="lookedUpValue"/>
    </simple-method>
>>>>>>> edca9f22
    <simple-method method-name="createTrackingCodeOrderReturns" short-description="Create TrackingCodeOrderReturn for all the Return Items with Orders that have trackingCodeOrder entry">
        <if-not-empty field="parameters.returnId">
            <set field="returnHeaderFindContext.returnId" from-field="parameters.returnId"/>
            <find-by-primary-key entity-name="ReturnHeader" value-field="returnHeader" map="returnHeaderFindContext"/>
            <get-related list="returnItems" relation-name="ReturnItem" value-field="returnHeader"/>
            <log level="info" message="Return items lists are : ${returnItems}"/>
            <iterate list="returnItems" entry="returnItem">
                <get-related-one relation-name="OrderHeader" value-field="returnItem" to-value-field="orderHeader"/>
                <set field="trackingCodeOrderFindContext.orderId" from-field="orderHeader.orderId"/>
                <!-- set field="trackingCodeOrderFindContext.trackingCodeTypeId" value="PARTNER_MGD"/-->
                <!-- get the siteId ,trackingCodeId from TrackingCodeOrder -->
                <log level="info" message="Find Tracking Code Order For ${trackingCodeOrderFindContext}"/>
                <find-by-and entity-name="TrackingCodeOrder" list="trackingCodeOrders" map="trackingCodeOrderFindContext"/>
                <set field="trackingCodeOrder" from-field="trackingCodeOrders[0]"/>
                <log level="info" message="Create  Tracking Code Order Return  For ${trackingCodeOrder}"/>
                <if-not-empty field="trackingCodeOrder">
                    <set-service-fields service-name="createTrackingCodeOrderReturn" map="trackingCodeOrder" to-map="trackingCodeOrderReturnContext"/>
                    <set field="trackingCodeOrderReturnContext.returnId" from-field="parameters.returnId"/>
                    <set field="trackingCodeOrderReturnContext.orderId" from-field="trackingCodeOrder.orderId"/>
                    <set field="trackingCodeOrderReturnContext.trackingCodeTypeId" value="PARTNER_MGD"/>
                    <set field="trackingCodeOrderReturnContext.hasExported" value="N"/>
                    <set field="trackingCodeOrderReturnContext.affiliateReferredTimeStamp" from-field="nowTimestamp"/>
                    <call-service service-name="createTrackingCodeOrderReturn" in-map-name="trackingCodeOrderReturnContext"/>
               </if-not-empty>
            </iterate>
        </if-not-empty>
    </simple-method>
</simple-methods><|MERGE_RESOLUTION|>--- conflicted
+++ resolved
@@ -20,61 +20,6 @@
 
 <simple-methods xmlns:xsi="http://www.w3.org/2001/XMLSchema-instance"
         xmlns="http://ofbiz.apache.org/Simple-Method" xsi:schemaLocation="http://ofbiz.apache.org/Simple-Method http://ofbiz.apache.org/dtds/simple-methods.xsd">
-<<<<<<< HEAD
-    <!-- TrackingCodeType methods -->
-    <simple-method method-name="createTrackingCodeType" short-description="Create an TrackingCodeType">
-        <now-timestamp field="nowStamp"/>
-
-        <make-value entity-name="TrackingCodeType" value-field="newEntity"/>
-=======
-    <simple-method method-name="createTrackingCodeOrder" short-description="Create an TrackingCodeOrder">
-        <now-timestamp field="nowStamp"/>
-        <make-value entity-name="TrackingCodeOrder" value-field="newEntity"/>
->>>>>>> edca9f22
-        <set-nonpk-fields map="parameters" value-field="newEntity"/>
-        <set-pk-fields map="parameters" value-field="newEntity"/>
-
-        <!-- set the history/audit info -->
-        <set from-field="nowStamp" field="newEntity.createdStamp"/>
-
-        <create-value value-field="newEntity"/>
-    </simple-method>
-<<<<<<< HEAD
-    <simple-method method-name="deleteTrackingCodeType" short-description="Delete an TrackingCodeType">
-        <make-value entity-name="TrackingCodeType" value-field="lookupPKMap"/>
-        <set-pk-fields map="parameters" value-field="lookupPKMap"/>
-        <find-by-primary-key entity-name="TrackingCodeType" map="lookupPKMap" value-field="lookedUpValue"/>
-        <remove-value value-field="lookedUpValue"/>
-    </simple-method>
-
-    <!-- add service for tracking code return -->
-    <simple-method method-name="createTrackingCodeOrderReturn" short-description="Create an TrackingCodeOrderReturn">
-        <now-timestamp field="nowStamp"/>
-        <make-value entity-name="TrackingCodeOrderReturn" value-field="newEntity"/>
-        <set-nonpk-fields map="parameters" value-field="newEntity"/>
-        <set-pk-fields map="parameters" value-field="newEntity"/>
-
-        <!-- set the history/audit info -->
-        <set from-field="nowStamp" field="newEntity.createdStamp"/>
-
-        <create-value value-field="newEntity"/>
-    </simple-method>
-
-=======
-    <simple-method method-name="updateTrackingCodeOrder" short-description="Update an TrackingCodeOrder">
-        <now-timestamp field="nowStamp"/>
-
-        <make-value entity-name="TrackingCodeOrder" value-field="lookupPKMap"/>
-        <set-pk-fields map="parameters" value-field="lookupPKMap"/>
-        <find-by-primary-key entity-name="TrackingCodeOrder" map="lookupPKMap" value-field="lookedUpValue"/>
-        <set-nonpk-fields map="parameters" value-field="lookedUpValue"/>
-
-        <!-- set the history/audit info -->
-        <set from-field="userLogin.userLoginId" field="newEntity.lastModifiedByUserLogin"/>
-        <set from-field="lastModifiedDate" field="newEntity.createdDate"/>
-        <store-value value-field="lookedUpValue"/>
-    </simple-method>
->>>>>>> edca9f22
     <simple-method method-name="createTrackingCodeOrderReturns" short-description="Create TrackingCodeOrderReturn for all the Return Items with Orders that have trackingCodeOrder entry">
         <if-not-empty field="parameters.returnId">
             <set field="returnHeaderFindContext.returnId" from-field="parameters.returnId"/>
