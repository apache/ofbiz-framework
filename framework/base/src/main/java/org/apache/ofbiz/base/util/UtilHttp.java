/*******************************************************************************
 * Licensed to the Apache Software Foundation (ASF) under one
 * or more contributor license agreements.  See the NOTICE file
 * distributed with this work for additional information
 * regarding copyright ownership.  The ASF licenses this file
 * to you under the Apache License, Version 2.0 (the
 * "License"); you may not use this file except in compliance
 * with the License.  You may obtain a copy of the License at
 *
 * http://www.apache.org/licenses/LICENSE-2.0
 *
 * Unless required by applicable law or agreed to in writing,
 * software distributed under the License is distributed on an
 * "AS IS" BASIS, WITHOUT WARRANTIES OR CONDITIONS OF ANY
 * KIND, either express or implied.  See the License for the
 * specific language governing permissions and limitations
 * under the License.
 *******************************************************************************/
package org.apache.ofbiz.base.util;

import static java.util.stream.Collectors.collectingAndThen;
import static java.util.stream.Collectors.groupingBy;
import static java.util.stream.Collectors.mapping;
import static java.util.stream.Collectors.toList;
import static java.util.stream.Collectors.toMap;

import java.io.BufferedInputStream;
import java.io.BufferedOutputStream;
import java.io.ByteArrayInputStream;
import java.io.File;
import java.io.IOException;
import java.io.InputStream;
import java.io.OutputStream;
import java.io.UnsupportedEncodingException;
import java.net.FileNameMap;
import java.net.URLConnection;
import java.net.URLEncoder;
import java.nio.ByteBuffer;
import java.sql.Timestamp;
import java.time.LocalDateTime;
import java.util.Arrays;
import java.util.Collection;
import java.util.Collections;
import java.util.Currency;
import java.util.Enumeration;
import java.util.HashMap;
import java.util.HashSet;
import java.util.LinkedList;
import java.util.List;
import java.util.Locale;
import java.util.Map;
import java.util.Objects;
import java.util.Optional;
import java.util.Set;
import java.util.StringTokenizer;
import java.util.TimeZone;
import java.util.function.Function;
import java.util.function.Predicate;
import java.util.stream.Collectors;
import java.util.stream.Stream;

import javax.net.ssl.SSLContext;
import javax.servlet.http.HttpServletRequest;
import javax.servlet.http.HttpServletResponse;
import javax.servlet.http.HttpSession;

import org.apache.commons.fileupload.FileItem;
import org.apache.commons.fileupload.FileUploadException;
import org.apache.commons.fileupload.disk.DiskFileItemFactory;
import org.apache.commons.fileupload.servlet.ServletFileUpload;
import org.apache.commons.lang.RandomStringUtils;
import org.apache.http.conn.ssl.NoopHostnameVerifier;
import org.apache.http.conn.ssl.SSLConnectionSocketFactory;
import org.apache.http.conn.ssl.TrustSelfSignedStrategy;
import org.apache.http.impl.client.CloseableHttpClient;
import org.apache.http.impl.client.HttpClients;
import org.apache.http.ssl.SSLContexts;
import org.apache.ofbiz.entity.Delegator;
import org.apache.ofbiz.entity.util.EntityUtilProperties;
import org.apache.ofbiz.webapp.control.ConfigXMLReader;
import org.apache.ofbiz.webapp.control.SameSiteFilter;
import org.apache.ofbiz.webapp.event.FileUploadProgressListener;
import org.apache.ofbiz.widget.renderer.VisualTheme;

/**
 * HttpUtil - Misc HTTP Utility Functions
 */
public final class UtilHttp {

    private static final String MODULE = UtilHttp.class.getName();

    private static final String MULTI_ROW_DELIMITER = "_o_";
    private static final String ROW_SUBMIT_PREFIX = "_rowSubmit_o_";
    private static final String COMPOSITE_DELIMITER = "_c_";
    private static final int MULTI_ROW_DELIMITER_LENGTH = MULTI_ROW_DELIMITER.length();
    private static final int ROW_SUBMIT_PREFIX_LENGTH = ROW_SUBMIT_PREFIX.length();

    private static final String SESSION_KEY_TIMEZONE = "timeZone";
    private static final String SESSION_KEY_THEME = "visualTheme";

    private UtilHttp() { }

    /**
     * Create a combined map from servlet context, session, attributes and parameters
     * @return The resulting Map
     */
    public static Map<String, Object> getCombinedMap(HttpServletRequest request) {
        return getCombinedMap(request, null);
    }

    /**
     * Create a combined map from servlet context, session, attributes and parameters
     * -- this method will only use the skip names for session and servlet context attributes
     * @return The resulting Map
     */
    public static Map<String, Object> getCombinedMap(HttpServletRequest request, Set<? extends String> namesToSkip) {
        Map<String, Object> combinedMap = new HashMap<>();
        combinedMap.putAll(getParameterMap(request));                   // parameters override nothing
        combinedMap.putAll(getServletContextMap(request, namesToSkip)); // bottom level application attributes
        combinedMap.putAll(getSessionMap(request, namesToSkip));        // session overrides application
        combinedMap.putAll(getAttributeMap(request));                   // attributes trump them all

        return combinedMap;
    }

    /**
     * Creates a canonicalized parameter map from a HTTP request.
     * <p>
     * If parameters are empty, the multi-part parameter map will be used.
     *
     * @param request the HTTP request containing the parameters
     * @return a canonicalized parameter map.
     */
    public static Map<String, Object> getParameterMap(HttpServletRequest request) {
        return getParameterMap(request, x -> true);
    }

    /**
     * Creates a canonicalized parameter map from a HTTP request.
     * <p>
     * If parameters are empty, the multi-part parameter map will be used.
     *
     * @param req  the HTTP request containing the parameters
     * @param pred the predicate filtering the parameter names
     * @return a canonicalized parameter map.
     */
    public static Map<String, Object> getParameterMap(HttpServletRequest req, Predicate<String> pred) {
        // Add all the actual HTTP request parameters
        Map<String, String[]> origParams = req.getParameterMap();
        Map<String, Object> params = origParams.entrySet().stream()
                .filter(pair -> pred.test(pair.getKey()))
                .collect(toMap(Map.Entry::getKey, pair -> transformParamValue(pair.getValue())));

        // Pseudo-parameters passed in the URI path overrides the ones from the regular URI parameters
        params.putAll(getPathInfoOnlyParameterMap(req.getPathInfo(), pred));

        // If nothing is found in the parameters, try to find something in the multi-part map.
        Map<String, Object> multiPartMap = params.isEmpty() ? getMultiPartParameterMap(req) : Collections.emptyMap();
        params.putAll(multiPartMap);
        req.setAttribute("multiPartMap", multiPartMap);

        if (Debug.verboseOn()) {
            Debug.logVerbose("Made Request Parameter Map with [" + params.size() + "] Entries", MODULE);
        }
        return canonicalizeParameterMap(params);
    }

    /**
     * Transforms a string array into either a list of string or string.
     * <p>
     * This is meant to facilitate the work of request handlers.
     *
     * @param value the array of string to prepare
     * @return the adapted value.
     * @throws NullPointerException when {@code value} is {@code null}.
     */
    private static Object transformParamValue(String[] value) {
        return value.length == 1 ? value[0] : Arrays.asList(value);
    }

    public static Map<String, Object> getMultiPartParameterMap(HttpServletRequest request) {
        Map<String, Object> multiPartMap = new HashMap<>();
        Delegator delegator = (Delegator) request.getAttribute("delegator");
        HttpSession session = request.getSession();
        boolean isMultiPart = ServletFileUpload.isMultipartContent(request);
        if (isMultiPart) {
            long maxUploadSize = getMaxUploadSize(delegator);
            int sizeThreshold = getSizeThreshold(delegator);
            File tmpUploadRepository = getTmpUploadRepository(delegator);
            String encoding = request.getCharacterEncoding();
            // check for multipart content types which may have uploaded items

            ServletFileUpload upload = new ServletFileUpload(new DiskFileItemFactory(sizeThreshold, tmpUploadRepository));
            upload.setSizeMax(maxUploadSize);
            // create the progress listener and add it to the session
            FileUploadProgressListener listener = new FileUploadProgressListener();
            upload.setProgressListener(listener);
            session.setAttribute("uploadProgressListener", listener);

            if (encoding != null) {
                upload.setHeaderEncoding(encoding);
            }

            List<FileItem> uploadedItems = null;
            try {
                uploadedItems = UtilGenerics.cast(upload.parseRequest(request));
            } catch (FileUploadException e) {
                Debug.logError("File upload error" + e, MODULE);
            }
            if (uploadedItems != null) {
                request.setAttribute("fileItems", uploadedItems);
                for (FileItem item : uploadedItems) {
                    String fieldName = item.getFieldName();
                    //byte[] itemBytes = item.get();
                    /*
                    Debug.logInfo("Item Info [" + fieldName + "] : " + item.getName() + " / " + item.getSize() + " / " +
                            item.getContentType() + " FF: " + item.isFormField(), MODULE);
                    */
                    if (item.isFormField() || item.getName() == null) {
                        if (multiPartMap.containsKey(fieldName)) {
                            Object mapValue = multiPartMap.get(fieldName);
                            if (mapValue instanceof List<?>) {
                                UtilGenerics.checkCollection(mapValue, Object.class).add(item.getString());
                            } else if (mapValue instanceof String) {
                                List<String> newList = new LinkedList<>();
                                newList.add((String) mapValue);
                                newList.add(item.getString());
                                multiPartMap.put(fieldName, newList);
                            } else {
                                Debug.logWarning("Form field found [" + fieldName + "] which was not handled!", MODULE);
                            }
                        } else {
                            if (encoding != null) {
                                try {
                                    multiPartMap.put(fieldName, item.getString(encoding));
                                } catch (java.io.UnsupportedEncodingException uee) {
                                    Debug.logError(uee, "Unsupported Encoding, using deafault", MODULE);
                                    multiPartMap.put(fieldName, item.getString());
                                }
                            } else {
                                multiPartMap.put(fieldName, item.getString());
                            }
                        }
                        /* OFBIZ-10833 - Set the consumed parameters in request attributes for enctype="multipart/form-data" type form
                         * so that it will be available for the next response. Please refer Jira for more details.
                         */
                        request.setAttribute(fieldName, multiPartMap.get(fieldName));
                    } else {
                        String fileName = item.getName();
                        if (fileName.indexOf('\\') > -1 || fileName.indexOf('/') > -1) {
                            // get just the file name IE and other browsers also pass in the local path
                            int lastIndex = fileName.lastIndexOf('\\');
                            if (lastIndex == -1) {
                                lastIndex = fileName.lastIndexOf('/');
                            }
                            if (lastIndex > -1) {
                                fileName = fileName.substring(lastIndex + 1);
                            }
                        }
                        multiPartMap.put(fieldName, ByteBuffer.wrap(item.get()));
                        multiPartMap.put("_" + fieldName + "_fileItem", item);
                        multiPartMap.put("_" + fieldName + "_size", item.getSize());
                        multiPartMap.put("_" + fieldName + "_fileName", fileName);
                        multiPartMap.put("_" + fieldName + "_contentType", item.getContentType());
                    }
                }
            }
        }

        return multiPartMap;
    }

    /**
     * @param delegator
     * @return maxUploadSize
     */
    public static long getMaxUploadSize(Delegator delegator) {
        // get the HTTP upload configuration
        String maxSizeStr = EntityUtilProperties.getPropertyValue("general", "http.upload.max.size", "-1", delegator);
        long maxUploadSize = -1;
        try {
            maxUploadSize = Long.parseLong(maxSizeStr);
        } catch (NumberFormatException e) {
            Debug.logError(e, "Unable to obtain the max upload size from general.properties; using default -1", MODULE);
            maxUploadSize = -1;
        }
        return maxUploadSize;
    }

    /**
     * @param delegator
     * @return sizeThreshold
     */
    public static int getSizeThreshold(Delegator delegator) {
        // get the HTTP size threshold configuration - files bigger than this will be
        // temporarily stored on disk during upload
        String sizeThresholdStr = EntityUtilProperties.getPropertyValue("general", "http.upload.max.sizethreshold",
                "10240", delegator);
        int sizeThreshold = 10240; // 10K
        try {
            sizeThreshold = Integer.parseInt(sizeThresholdStr);
        } catch (NumberFormatException e) {
            Debug.logError(e, "Unable to obtain the threshold size from general.properties; using default 10K", MODULE);
            sizeThreshold = -1;
        }
        return sizeThreshold;
    }

    /**
     * @param delegator
     * @return tmpUploadRepository
     */
    public static File getTmpUploadRepository(Delegator delegator) {
        // directory used to temporarily store files that are larger than the configured size threshold
        String tmpUploadRepository = EntityUtilProperties.getPropertyValue("general", "http.upload.tmprepository",
                "runtime/tmp", delegator);
        return new File(tmpUploadRepository);
    }

    public static Map<String, Object> getQueryStringOnlyParameterMap(String queryString) {
        Map<String, Object> paramMap = new HashMap<>();
        if (UtilValidate.isNotEmpty(queryString)) {
            StringTokenizer queryTokens = new StringTokenizer(queryString, "&");
            while (queryTokens.hasMoreTokens()) {
                String token = queryTokens.nextToken();
                if (token.startsWith("amp;")) {
                    // this is most likely a split value that had an &amp; in it, so don't consider this a name; note that some old code just
                    // stripped the "amp;" and went with it
                    continue;
                }
                int equalsIndex = token.indexOf("=");
                if (equalsIndex > 0) {
                    String name = token.substring(0, equalsIndex);
                    String paramValue = UtilCodec.getDecoder("url").decode(token.substring(equalsIndex + 1));
                    if (UtilValidate.isEmpty(paramMap.get(name))) {
                        paramMap.put(name, paramValue);
                    } else {
                        if (paramMap.get(name) instanceof Collection<?>) {
                            List<String> valueList = UtilGenerics.cast(paramMap.get(name));
                            valueList.add(paramValue);
                            paramMap.put(name, valueList);
                        } else {
                            paramMap.put(name, UtilMisc.toList(paramMap.get(name), paramValue));
                        }
                    }
                }
            }
        }
        return canonicalizeParameterMap(paramMap);
    }

    /**
     * Extracts the parameters that are passed in the URI path.
     * <p>
     * path parameters are denoted by "/~KEY0=VALUE0/~KEY1=VALUE1/".
     * This is an obsolete syntax for passing parameters to request handlers.
     *
     * @param path the URI path part which can be {@code null}
     * @param pred the predicate filtering parameter names
     * @return a canonicalized parameter map.
     */
    static Map<String, Object> getPathInfoOnlyParameterMap(String path, Predicate<String> pred) {
        String path1 = Optional.ofNullable(path).orElse("");
        Map<String, List<String>> allParams = Arrays.stream(path1.split("/"))
                .filter(segment -> segment.startsWith("~") && segment.contains("="))
                .map(kv -> kv.substring(1).split("="))
                .collect(groupingBy(kv -> kv[0], mapping(kv -> kv[1], toList())));

        // Filter and canonicalize the parameter map.
        Function<List<String>, Object> canonicalize = val -> (val.size() == 1) ? val.get(0) : val;
        return allParams.entrySet().stream()
                .filter(pair -> pred.test(pair.getKey()))
                .collect(collectingAndThen(toMap(Map.Entry::getKey, canonicalize.compose(Map.Entry::getValue)),
                        UtilHttp::canonicalizeParameterMap));
    }

    public static Map<String, Object> getUrlOnlyParameterMap(HttpServletRequest request) {
        // NOTE: these have already been through canonicalizeParameterMap, so not doing it again here
        Map<String, Object> paramMap = getQueryStringOnlyParameterMap(request.getQueryString());
        paramMap.putAll(getPathInfoOnlyParameterMap(request.getPathInfo(), x -> true));
        return paramMap;
    }

    public static Map<String, Object> canonicalizeParameterMap(Map<String, Object> paramMap) {
        for (Map.Entry<String, Object> paramEntry : paramMap.entrySet()) {
            if (paramEntry.getValue() instanceof String) {
                paramEntry.setValue(canonicalizeParameter((String) paramEntry.getValue()));
            } else if (paramEntry.getValue() instanceof Collection<?>) {
                List<String> newList = new LinkedList<>();
                for (String listEntry : UtilGenerics.<Collection<String>>cast(paramEntry.getValue())) {
                    newList.add(canonicalizeParameter(listEntry));
                }
                paramEntry.setValue(newList);
            }
        }
        return paramMap;
    }

    public static String canonicalizeParameter(String paramValue) {
        try {
            /** calling canonicalize with strict flag set to false so we only get warnings about double encoding, etc; can be set to true for
             * exceptions and more security */
            String cannedStr = UtilCodec.canonicalize(paramValue, false);
            if (Debug.verboseOn()) {
                Debug.logVerbose("Canonicalized parameter with " + (cannedStr.equals(paramValue) ? "no " : "") + "change: original ["
                        + paramValue + "] canned [" + cannedStr + "]", MODULE);
            }
            return cannedStr;
        } catch (Exception e) {
            Debug.logError(e, "Error in canonicalize parameter value [" + paramValue + "]: " + e.toString(), MODULE);
            return paramValue;
        }
    }

    /**
     * Create a map from a HttpRequest (attributes) object used in JSON requests
     *
     * @return The resulting Map
     */
    public static Map<String, Object> getJSONAttributeMap(HttpServletRequest request) {
        Map<String, Object> returnMap = new HashMap<>();
        Map<String, Object> attrMap = getAttributeMap(request);
        for (Map.Entry<String, Object> entry : attrMap.entrySet()) {
            String key = entry.getKey();
            Object val = entry.getValue();
            if (val instanceof java.sql.Timestamp) {
                val = val.toString();
            }
            if (val instanceof String || val instanceof Number || val instanceof Map<?, ?> || val instanceof List<?> || val instanceof Boolean) {
                if (Debug.verboseOn()) {
                    Debug.logVerbose("Adding attribute to JSON output: " + key, MODULE);
                }
                returnMap.put(key, val);
            }
        }

        return returnMap;
    }

    /**
     * Create a map from a HttpRequest (attributes) object
     *
     * @return The resulting Map
     */
    public static Map<String, Object> getAttributeMap(HttpServletRequest request) {
        return getAttributeMap(request, null);
    }

    /**
     * Create a map from a HttpRequest (attributes) object
     *
     * @return The resulting Map
     */
    public static Map<String, Object> getAttributeMap(HttpServletRequest request, Set<? extends String> namesToSkip) {
        Map<String, Object> attributeMap = new HashMap<>();

        // look at all request attributes
        Enumeration<String> requestAttrNames = UtilGenerics.cast(request.getAttributeNames());
        while (requestAttrNames.hasMoreElements()) {
            String attrName = requestAttrNames.nextElement();
            if (namesToSkip != null && namesToSkip.contains(attrName)) {
                continue;
            }

            Object attrValue = request.getAttribute(attrName);
            attributeMap.put(attrName, attrValue);
        }

        if (Debug.verboseOn()) {
            Debug.logVerbose("Made Request Attribute Map with [" + attributeMap.size() + "] Entries", MODULE);
            Debug.logVerbose("Request Attribute Map Entries: " + System.getProperty("line.separator") + UtilMisc.printMap(attributeMap), MODULE);
        }

        return attributeMap;
    }

    /**
     * Create a map from a HttpSession object
     *
     * @return The resulting Map
     */
    public static Map<String, Object> getSessionMap(HttpServletRequest request) {
        return getSessionMap(request, null);
    }

    /**
     * Create a map from a HttpSession object
     *
     * @return The resulting Map
     */
    public static Map<String, Object> getSessionMap(HttpServletRequest request, Set<? extends String> namesToSkip) {
        Map<String, Object> sessionMap = new HashMap<>();
        HttpSession session = request.getSession();

        // look at all the session attributes
        Enumeration<String> sessionAttrNames = UtilGenerics.cast(session.getAttributeNames());
        while (sessionAttrNames.hasMoreElements()) {
            String attrName = sessionAttrNames.nextElement();
            if (namesToSkip != null && namesToSkip.contains(attrName)) {
                continue;
            }

            Object attrValue = session.getAttribute(attrName);
            sessionMap.put(attrName, attrValue);
        }

        if (Debug.verboseOn()) {
            Debug.logVerbose("Made Session Attribute Map with [" + sessionMap.size() + "] Entries", MODULE);
            Debug.logVerbose("Session Attribute Map Entries: " + System.getProperty("line.separator") + UtilMisc.printMap(sessionMap), MODULE);
        }

        return sessionMap;
    }

    /**
     * Create a map from a ServletContext object
     *
     * @return The resulting Map
     */
    public static Map<String, Object> getServletContextMap(HttpServletRequest request) {
        return getServletContextMap(request, null);
    }

    /**
     * Create a map from a ServletContext object
     *
     * @return The resulting Map
     */
    public static Map<String, Object> getServletContextMap(HttpServletRequest request, Set<? extends String> namesToSkip) {
        Map<String, Object> servletCtxMap = new HashMap<>();

        // look at all servlet context attributes
        Enumeration<String> applicationAttrNames = request.getServletContext().getAttributeNames();
        while (applicationAttrNames.hasMoreElements()) {
            String attrName = applicationAttrNames.nextElement();
            if (namesToSkip != null && namesToSkip.contains(attrName)) {
                continue;
            }

            Object attrValue = request.getServletContext().getAttribute(attrName);
            servletCtxMap.put(attrName, attrValue);
        }

        if (Debug.verboseOn()) {
            Debug.logVerbose("Made ServletContext Attribute Map with [" + servletCtxMap.size() + "] Entries", MODULE);
            Debug.logVerbose("ServletContext Attribute Map Entries: " + System.getProperty("line.separator") + UtilMisc.printMap(servletCtxMap),
                    MODULE);
        }

        return servletCtxMap;
    }

    public static Map<String, Object> makeParamMapWithPrefix(HttpServletRequest request, String prefix, String suffix) {
        return makeParamMapWithPrefix(request, null, prefix, suffix);
    }

    public static Map<String, Object> makeParamMapWithPrefix(HttpServletRequest request, Map<String, ? extends Object> additionalFields,
                                                             String prefix, String suffix) {
        return makeParamMapWithPrefix(getCombinedMap(request), additionalFields, prefix, suffix);
    }

    public static Map<String, Object> makeParamMapWithPrefix(Map<String, ? extends Object> context, Map<String, ? extends Object> additionalFields,
                                                             String prefix, String suffix) {
        Map<String, Object> paramMap = new HashMap<>();
        for (Map.Entry<String, ? extends Object> entry : context.entrySet()) {
            String parameterName = entry.getKey();
            if (parameterName.startsWith(prefix)) {
                if (UtilValidate.isNotEmpty(suffix)) {
                    if (parameterName.endsWith(suffix)) {
                        String key = parameterName.substring(prefix.length(), parameterName.length() - (suffix.length()));
                        if (entry.getValue() instanceof ByteBuffer) {
                            ByteBuffer value = (ByteBuffer) entry.getValue();
                            paramMap.put(key, value);
                        } else {
                            String value = (String) entry.getValue();
                            paramMap.put(key, value);
                        }
                    }
                } else {
                    String key = parameterName.substring(prefix.length());
                    if (context.get(parameterName) instanceof ByteBuffer) {
                        ByteBuffer value = (ByteBuffer) entry.getValue();
                        paramMap.put(key, value);
                    } else {
                        String value = (String) entry.getValue();
                        paramMap.put(key, value);
                    }
                }
            }
        }
        if (additionalFields != null) {
            for (Map.Entry<String, ? extends Object> entry : additionalFields.entrySet()) {
                String fieldName = entry.getKey();
                if (fieldName.startsWith(prefix)) {
                    if (UtilValidate.isNotEmpty(suffix)) {
                        if (fieldName.endsWith(suffix)) {
                            String key = fieldName.substring(prefix.length(), fieldName.length() - (suffix.length() - 1));
                            Object value = entry.getValue();
                            paramMap.put(key, value);

                            // check for image upload data
                            if (!(value instanceof String)) {
                                String nameKey = "_" + key + "_fileName";
                                Object nameVal = additionalFields.get("_" + fieldName + "_fileName");
                                if (nameVal != null) {
                                    paramMap.put(nameKey, nameVal);
                                }

                                String typeKey = "_" + key + "_contentType";
                                Object typeVal = additionalFields.get("_" + fieldName + "_contentType");
                                if (typeVal != null) {
                                    paramMap.put(typeKey, typeVal);
                                }

                                String sizeKey = "_" + key + "_size";
                                Object sizeVal = additionalFields.get("_" + fieldName + "_size");
                                if (sizeVal != null) {
                                    paramMap.put(sizeKey, sizeVal);
                                }
                            }
                        }
                    } else {
                        String key = fieldName.substring(prefix.length());
                        Object value = entry.getValue();
                        paramMap.put(key, value);

                        // check for image upload data
                        if (!(value instanceof String)) {
                            String nameKey = "_" + key + "_fileName";
                            Object nameVal = additionalFields.get("_" + fieldName + "_fileName");
                            if (nameVal != null) {
                                paramMap.put(nameKey, nameVal);
                            }

                            String typeKey = "_" + key + "_contentType";
                            Object typeVal = additionalFields.get("_" + fieldName + "_contentType");
                            if (typeVal != null) {
                                paramMap.put(typeKey, typeVal);
                            }

                            String sizeKey = "_" + key + "_size";
                            Object sizeVal = additionalFields.get("_" + fieldName + "_size");
                            if (sizeVal != null) {
                                paramMap.put(sizeKey, sizeVal);
                            }
                        }
                    }
                }
            }
        }
        return paramMap;
    }

    /**
     * Constructs a list of parameter values whose keys are matching a given prefix and suffix.
     *
     * @param request the HTTP request containing the parameters
     * @param suffix  the suffix that must be matched which can be {@code null}
     * @param prefix  the prefix that must be matched which can be {@code null}
     * @return the list of parameter values whose keys are matching {@code prefix} and {@code suffix}.
     * @throws NullPointerException when {@code request} is {@code null}.
     */
    public static List<Object> makeParamListWithSuffix(HttpServletRequest request, String suffix, String prefix) {
        return makeParamListWithSuffix(request, Collections.emptyMap(), suffix, prefix);
    }

    /**
     * Constructs a list of parameter values whose keys are matching a given prefix and suffix.
     *
     * @param request          the HTTP request containing the parameters
     * @param additionalFields the additional parameters
     * @param suffix           the suffix that must be matched which can be {@code null}
     * @param prefix           the prefix that must be matched which can be {@code null}
     * @return the list of parameter values whose keys are matching {@code prefix} and {@code suffix}.
     * @throws NullPointerException when {@code request} or {@code additionalFields} are {@code null}.
     */
    public static List<Object> makeParamListWithSuffix(HttpServletRequest request, Map<String, ?> additionalFields,
                                                       String suffix, String prefix) {
        Objects.requireNonNull(request);
        Objects.requireNonNull(additionalFields);
        Predicate<Map.Entry<String, ?>> pred = UtilValidate.isEmpty(prefix)
                ? e -> e.getKey().endsWith(suffix)
                : e -> e.getKey().endsWith(suffix) && e.getKey().startsWith(prefix);

        Stream<Object> params = request.getParameterMap().entrySet().stream()
                .filter(pred)
                .map(e -> e.getValue()[0]);

        Stream<Object> additionalParams = additionalFields.entrySet().stream()
                .filter(pred)
                .map(Map.Entry::getValue);

        return Stream.concat(params, additionalParams).collect(Collectors.toList());
    }

    /**
     * Given a request, returns the application name or "root" if deployed on root
     *
     * @param request An HttpServletRequest to get the name info from
     * @return String
     */
    public static String getApplicationName(HttpServletRequest request) {
        String appName = "root";
        if (request.getContextPath().length() > 1) {
            appName = request.getContextPath().substring(1);
        }
        // When you set a mountpoint which contains a slash inside its name (ie not only a slash as a trailer, which is possible),
        // as it's needed with OFBIZ-10765, OFBiz tries to create a cookie with a slash in its name and that's impossible.
        return appName.replaceAll("/", "_");
    }

    public static void setInitialRequestInfo(HttpServletRequest request) {
        HttpSession session = request.getSession();
        if (UtilValidate.isNotEmpty(session.getAttribute("_WEBAPP_NAME_"))) {
            // oops, info already in place...
            return;
        }

        String fullRequestUrl = getFullRequestUrl(request);

        session.setAttribute("_WEBAPP_NAME_", getApplicationName(request));
        session.setAttribute("_CLIENT_LOCALE_", request.getLocale());
        session.setAttribute("_CLIENT_REQUEST_", fullRequestUrl);
        session.setAttribute("_CLIENT_USER_AGENT_", request.getHeader("User-Agent") != null ? request.getHeader("User-Agent") : "");
        session.setAttribute("_CLIENT_REFERER_", request.getHeader("Referer") != null ? request.getHeader("Referer") : "");

        session.setAttribute("_CLIENT_FORWARDED_FOR_", request.getHeader("X-Forwarded-For"));
        session.setAttribute("_CLIENT_REMOTE_ADDR_", request.getRemoteAddr());
        session.setAttribute("_CLIENT_REMOTE_HOST_", request.getRemoteHost());
        session.setAttribute("_CLIENT_REMOTE_USER_", request.getRemoteUser());
    }

    private static StringBuilder prepareServerRootUrl(HttpServletRequest request) {
        StringBuilder requestUrl = new StringBuilder();
        requestUrl.append(request.getScheme());
        requestUrl.append("://" + request.getServerName());
        if (request.getServerPort() != 80 && request.getServerPort() != 443) {
            requestUrl.append(":" + request.getServerPort());
        }
        return requestUrl;
    }

    public static String getServerRootUrl(HttpServletRequest request) {
        return prepareServerRootUrl(request).toString();
    }

    public static String getFullRequestUrl(HttpServletRequest request) {
        StringBuilder requestUrl = prepareServerRootUrl(request);
        requestUrl.append(request.getRequestURI());
        if (request.getQueryString() != null) {
            requestUrl.append("?" + request.getQueryString());
        }
        return requestUrl.toString();
    }

    /**
     * Resolve the method send with the request.
     * check first the parameter _method before return the request method
     *
     * @param request
     * @return method
     */
    public static String getRequestMethod(HttpServletRequest request) {
        return request.getParameter("_method") != null
                ? request.getParameter("_method") : request.getMethod();
    }

    public static Locale getLocale(HttpServletRequest request, HttpSession session, Object appDefaultLocale) {
        // check session first, should override all if anything set there
        Object localeObject = session != null ? session.getAttribute("locale") : null;

        // next see if the userLogin has a value
        if (localeObject == null) {
            Map<?, ?> userLogin = (Map<?, ?>) session.getAttribute("userLogin");
            if (userLogin == null) {
                userLogin = (Map<?, ?>) session.getAttribute("autoUserLogin");
            }

            if (userLogin != null) {
                localeObject = userLogin.get("lastLocale");
            }
        }

        // no user locale? before global default try appDefaultLocale if specified
        if (localeObject == null && UtilValidate.isNotEmpty(appDefaultLocale)) {
            localeObject = appDefaultLocale;
        }

        // finally request (w/ a fall back to default)
        if (localeObject == null) {
            localeObject = request != null ? request.getLocale() : null;
        }

        return UtilMisc.ensureLocale(localeObject);
    }

    /**
     * Get the Locale object from a session variable; if not found use the browser's default
     *
     * @param request HttpServletRequest object to use for lookup
     * @return Locale The current Locale to use
     */
    public static Locale getLocale(HttpServletRequest request) {
        if (request == null) {
            return Locale.getDefault();
        }
        return getLocale(request, request.getSession(), null);
    }

    /**
     * Get the Locale object from a session variable; if not found use the system's default.
     * NOTE: This method is not recommended because it ignores the Locale from the browser not having the request object.
     *
     * @param session HttpSession object to use for lookup
     * @return Locale The current Locale to use
     */
    public static Locale getLocale(HttpSession session) {
        if (session == null) {
            return Locale.getDefault();
        }
        return getLocale(null, session, null);
    }

    public static void setLocale(HttpServletRequest request, String localeString) {
        setLocale(request.getSession(), UtilMisc.parseLocale(localeString));
    }

    public static void setLocale(HttpSession session, Locale locale) {
        session.setAttribute("locale", locale);
    }

    public static void setLocaleIfNone(HttpSession session, String localeString) {
        if (UtilValidate.isNotEmpty(localeString) && session.getAttribute("locale") == null) {
            setLocale(session, UtilMisc.parseLocale(localeString));
        }
    }

    public static void setTimeZone(HttpServletRequest request, String tzId) {
        setTimeZone(request.getSession(), UtilDateTime.toTimeZone(tzId));
    }

    public static void setTimeZone(HttpSession session, TimeZone timeZone) {
        session.setAttribute(SESSION_KEY_TIMEZONE, timeZone);
    }

    public static void setTimeZoneIfNone(HttpSession session, String timeZoneString) {
        if (UtilValidate.isNotEmpty(timeZoneString) && session.getAttribute(SESSION_KEY_TIMEZONE) == null) {
            UtilHttp.setTimeZone(session, UtilDateTime.toTimeZone(timeZoneString));
        }
    }

    public static TimeZone getTimeZone(HttpServletRequest request) {
        HttpSession session = request.getSession();
        TimeZone timeZone = (TimeZone) session.getAttribute(SESSION_KEY_TIMEZONE);
        Map<String, String> userLogin = UtilGenerics.cast(session.getAttribute("userLogin"));
        if (userLogin != null) {
            String tzId = userLogin.get("lastTimeZone");
            if (tzId != null) {
                timeZone = TimeZone.getTimeZone(tzId);
            }
        }
        if (timeZone == null) {
            timeZone = TimeZone.getDefault();
        }
        session.setAttribute(SESSION_KEY_TIMEZONE, timeZone);
        return timeZone;
    }

    public static TimeZone getTimeZone(HttpServletRequest request, HttpSession session, String appDefaultTimeZoneString) {
        // check session first, should override all if anything set there
        TimeZone timeZone = session != null ? (TimeZone) session.getAttribute(SESSION_KEY_TIMEZONE) : null;

        // next see if the userLogin has a value
        if (timeZone == null) {
            Map<String, Object> userLogin = UtilGenerics.checkMap(session.getAttribute("userLogin"), String.class, Object.class);
            if (userLogin == null) {
                userLogin = UtilGenerics.checkMap(session.getAttribute("autoUserLogin"), String.class, Object.class);
            }

            if ((userLogin != null) && (UtilValidate.isNotEmpty(userLogin.get("lastTimeZone")))) {
                timeZone = UtilDateTime.toTimeZone((String) userLogin.get("lastTimeZone"));
            }
        }

        // if there is no user TimeZone, we will got the application default time zone (if provided)
        if ((timeZone == null) && (UtilValidate.isNotEmpty(appDefaultTimeZoneString))) {
            timeZone = UtilDateTime.toTimeZone(appDefaultTimeZoneString);
        }

        // finally request (w/ a fall back to default)
        if (timeZone == null) {
            timeZone = TimeZone.getDefault();
        }

        return timeZone;
    }

    /**
     * Return the VisualTheme object from the user session
     *
     * @param request
     * @return
     */
    public static VisualTheme getVisualTheme(HttpServletRequest request) {
        return (VisualTheme) request.getSession().getAttribute(SESSION_KEY_THEME);
    }

    public static void setVisualTheme(HttpServletRequest request, VisualTheme visualTheme) {
        setVisualTheme(request.getSession(), visualTheme);
    }

    public static void setVisualTheme(HttpSession session, VisualTheme visualTheme) {
        session.setAttribute(SESSION_KEY_THEME, visualTheme);
    }

    /**
     * Get the currency string from the session.
     *
     * @param session HttpSession object to use for lookup
     * @return String The ISO currency code
     */
    public static String getCurrencyUom(HttpSession session, String appDefaultCurrencyUom) {
        // session, should override all if set there
        String iso = (String) session.getAttribute("currencyUom");

        // check userLogin next, ie if nothing to override in the session
        if (iso == null) {
            Map<String, ?> userLogin = UtilGenerics.cast(session.getAttribute("userLogin"));
            if (userLogin == null) {
                userLogin = UtilGenerics.cast(session.getAttribute("autoUserLogin"));
            }

            if (userLogin != null) {
                iso = (String) userLogin.get("lastCurrencyUom");
            }
        }

        // no user currency? before global default try appDefaultCurrencyUom if specified
        if (iso == null && UtilValidate.isNotEmpty(appDefaultCurrencyUom)) {
            iso = appDefaultCurrencyUom;
        }

        // if none is set we will use the configured default
        if (iso == null) {
            try {
                iso = UtilProperties.getPropertyValue("general", "currency.uom.id.default", "USD");
            } catch (Exception e) {
                Debug.logWarning("Error getting the general:currency.uom.id.default value: " + e.toString(), MODULE);
            }
        }


        // if still none we will use the default for whatever currency we can get...
        if (iso == null) {
            Currency cur = Currency.getInstance(getLocale(session));
            iso = cur.getCurrencyCode();
        }

        return iso;
    }

    /**
     * Get the currency string from the session.
     *
     * @param request HttpServletRequest object to use for lookup
     * @return String The ISO currency code
     */
    public static String getCurrencyUom(HttpServletRequest request) {
        return getCurrencyUom(request.getSession(), null);
    }

    /**
     * Simple event to set the users per-session currency uom value
     */
    public static void setCurrencyUom(HttpSession session, String currencyUom) {
        session.setAttribute("currencyUom", currencyUom);
    }

    public static void setCurrencyUomIfNone(HttpSession session, String currencyUom) {
        if (UtilValidate.isNotEmpty(currencyUom) && session.getAttribute("currencyUom") == null) {
            session.setAttribute("currencyUom", currencyUom);
        }
    }

    /**
     * URL Encodes a Map of arguments
     */
    public static String urlEncodeArgs(Map<String, ? extends Object> args) {
        return urlEncodeArgs(args, true);
    }

    /**
     * URL Encodes a Map of arguments
     */
    public static String urlEncodeArgs(Map<String, ? extends Object> args, boolean useExpandedEntites) {
        return urlEncodeArgs(args, useExpandedEntites, false);
    }

    /**
     * URL Encodes a Map of arguments
     */
    public static String urlEncodeArgs(Map<String, ? extends Object> args, boolean useExpandedEntites, boolean preserveEmpty) {
        StringBuilder buf = new StringBuilder();
        if (args != null) {
            for (Map.Entry<String, ? extends Object> entry : args.entrySet()) {
                String name = entry.getKey();
                Object value = entry.getValue();
                if (preserveEmpty && value == null) {
                    value = "";
                }
                if (name == null || value == null) {
                    continue;
                }

                Collection<?> col;
                if (value instanceof String) {
                    col = Arrays.asList(value);
                } else if (value instanceof Collection) {
                    col = UtilGenerics.cast(value);
                } else if (value.getClass().isArray()) {
                    col = Arrays.asList((Object[]) value);
                } else {
                    col = Arrays.asList(value);
                }

                String valueStr = null;
                for (Object colValue : col) {
                    if (colValue instanceof String) {
                        valueStr = (String) colValue;
                    } else if (colValue == null) {
                        continue;
                    } else {
                        valueStr = colValue.toString();
                    }

                    if (UtilValidate.isNotEmpty(valueStr) || preserveEmpty) {
                        if (buf.length() > 0) {
                            if (useExpandedEntites) {
                                buf.append("&amp;");
                            } else {
                                buf.append("&");
                            }
                        }
                        buf.append(UtilCodec.getEncoder("url").encode(name));
                        buf.append('=');
                        buf.append(UtilCodec.getEncoder("url").encode(valueStr));
                    }
                }
            }
        }
        return buf.toString();
    }

    /**
     * Encodes a query parameter
     * 
     * @throws UnsupportedEncodingException
     */
    public static String getEncodedParameter(String parameter) throws UnsupportedEncodingException {
        return URLEncoder.encode(parameter, "UTF-8");
    }

    public static String getRequestUriFromTarget(String target) {
        if (UtilValidate.isEmpty(target)) {
            return null;
        }
        int endOfRequestUri = target.length();
        if (target.indexOf('?') > 0) {
            endOfRequestUri = target.indexOf('?');
        }
        int slashBeforeRequestUri = target.lastIndexOf('/', endOfRequestUri);
        String requestUri = null;
        if (slashBeforeRequestUri < 0) {
            requestUri = target.substring(0, endOfRequestUri);
        } else {
            requestUri = target.substring(slashBeforeRequestUri, endOfRequestUri);
        }
        return requestUri;
    }

    /**
     * Returns the query string contained in a request target - basically everything
     * after and including the ? character.
     *
     * @param target The request target
     * @return The query string
     */
    public static String getQueryStringFromTarget(String target) {
        if (UtilValidate.isEmpty(target)) {
            return "";
        }
        int queryStart = target.indexOf('?');
        if (queryStart != -1) {
            return target.substring(queryStart);
        }
        return "";
    }

    /**
     * Removes the query string from a request target - basically everything
     * after and including the ? character.
     *
     * @param target The request target
     * @return The request target string
     */
    public static String removeQueryStringFromTarget(String target) {
        if (UtilValidate.isEmpty(target)) {
            return null;
        }
        int queryStart = target.indexOf('?');
        if (queryStart < 0) {
            return target;
        }
        return target.substring(0, queryStart);
    }

    public static String getWebappMountPointFromTarget(String target) {
        int firstChar = 0;
        if (UtilValidate.isEmpty(target)) {
            return null;
        }
        if (target.charAt(0) == '/') {
            firstChar = 1;
        }
        int pathSep = target.indexOf('/', 1);
        String webappMountPoint = null;
        if (pathSep > 0) {
            // if not then no good, supposed to be a inter-app, but there is no path sep! will do general search with null and treat like an intra-app
            webappMountPoint = target.substring(firstChar, pathSep);
        }
        return webappMountPoint;
    }

    public static String encodeAmpersands(String htmlString) {
        StringBuilder htmlBuffer = new StringBuilder(htmlString);
        int ampLoc = -1;
        while ((ampLoc = htmlBuffer.indexOf("&", ampLoc + 1)) != -1) {
            //NOTE: this should work fine, but if it doesn't could try making sure all characters between & and ; are letters, that would qualify
            // as an entity

            // found ampersand, is it already and entity? if not change it to &amp;
            int semiLoc = htmlBuffer.indexOf(";", ampLoc);
            if (semiLoc != -1) {
                // found a semi colon, if it has another & or an = before it, don't count it as an entity, otherwise it may be an entity, so skip it
                int eqLoc = htmlBuffer.indexOf("=", ampLoc);
                int amp2Loc = htmlBuffer.indexOf("&", ampLoc + 1);
                if ((eqLoc == -1 || eqLoc > semiLoc) && (amp2Loc == -1 || amp2Loc > semiLoc)) {
                    continue;
                }
            }

            // at this point not an entity, no substitute with a &amp;
            htmlBuffer.insert(ampLoc + 1, "amp;");
        }
        return htmlBuffer.toString();
    }

    public static String encodeBlanks(String htmlString) {
        return htmlString.replaceAll(" ", "%20");
    }

    public static String setResponseBrowserProxyNoCache(HttpServletRequest request, HttpServletResponse response) {
        setResponseBrowserProxyNoCache(response);
        return "success";
    }

    public static void setResponseBrowserProxyNoCache(HttpServletResponse response) {
        long nowMillis = System.currentTimeMillis();
        response.setDateHeader("Expires", nowMillis);
        response.setDateHeader("Last-Modified", nowMillis); // always modified
        response.setHeader("Cache-Control", "no-store, no-cache, must-revalidate, private"); // HTTP/1.1
        response.setHeader("Pragma", "no-cache"); // HTTP/1.0
    }

    public static void setResponseBrowserDefaultSecurityHeaders(HttpServletResponse resp, ConfigXMLReader.ViewMap viewMap) {
        // See https://cwiki.apache.org/confluence/display/OFBIZ/How+to+Secure+HTTP+Headers for details and how to test
        String xFrameOption = null;
        // HTTP Strict-Transport-Security (HSTS) enforces secure (HTTP over SSL/TLS) connections to the server.
        String strictTransportSecurity = null;
        if (viewMap != null) {
            xFrameOption = viewMap.xFrameOption;
            strictTransportSecurity = viewMap.strictTransportSecurity;
        }
        // Default to sameorigin
        if (UtilValidate.isNotEmpty(xFrameOption)) {
            if (!"none".equals(xFrameOption)) {
                resp.addHeader("x-frame-options", xFrameOption);
            }
        } else {
            resp.addHeader("x-frame-options", "sameorigin");
        }

        // Default to "max-age=31536000; includeSubDomains" 31536000 secs = 1 year
        if (UtilValidate.isNotEmpty(strictTransportSecurity)) {
            if (!"none".equals(strictTransportSecurity)) {
                resp.addHeader("strict-transport-security", strictTransportSecurity);
            }
        } else {
            if (EntityUtilProperties.getPropertyAsBoolean("requestHandler", "strict-transport-security", true)) { // FIXME later pass req
                // .getAttribute("delegator") as last argument
                resp.addHeader("strict-transport-security", "max-age=31536000; includeSubDomains");
            }
        }

        /** The only x-content-type-options defined value, "nosniff", prevents Internet Explorer from MIME-sniffing a response away from the
         * declared content-type.
         This also applies to Google Chrome, when downloading extensions. */
        resp.addHeader("x-content-type-options", "nosniff");

        /** This header enables the Cross-site scripting (XSS) filter built into most recent web browsers.
         It's usually enabled by default anyway, so the role of this header is to re-enable the filter for this particular website if it was
         disabled by the user.
         This header is supported in IE 8+, and in Chrome (not sure which versions). The anti-XSS filter was added in Chrome 4. Its unknown if that
         version honored this header.
         FireFox has still an open bug entry and "offers" only the noscript plugin
         https://wiki.mozilla.org/Security/Features/XSS_Filter
         https://bugzilla.mozilla.org/show_bug.cgi?id=528661
         **/
        resp.addHeader("X-XSS-Protection", "1; mode=block");
        resp.setHeader("Referrer-Policy", "no-referrer-when-downgrade"); // This is the default (in Firefox at least)
<<<<<<< HEAD
        
        resp.setHeader("Content-Security-Policy-Report-Only", "default-src 'self' 'unsafe-inline'; report-uri /csp/control/report");
        
=======
        resp.setHeader("Content-Security-Policy-Report-Only", "default-src 'self'");
>>>>>>> 9e7df969
        SameSiteFilter.addSameSiteCookieAttribute(resp);
        // TODO in custom project. Public-Key-Pins-Report-Only is interesting but can't be used OOTB because of demos (the letsencrypt certificate
        // is renewed every 3 months)
    }


    public static String getContentTypeByFileName(String fileName) {
        FileNameMap mime = URLConnection.getFileNameMap();
        return mime.getContentTypeFor(fileName);
    }

    /**
     * Stream an array of bytes to the browser
     * This method will close the ServletOutputStream when finished
     *
     * @param response    HttpServletResponse object to get OutputStream from
     * @param bytes       Byte array of content to stream
     * @param contentType The content type to pass to the browser
     * @param fileName    the fileName to tell the browser we are downloading
     * @throws IOException
     */
    public static void streamContentToBrowser(HttpServletResponse response, byte[] bytes, String contentType, String fileName) throws IOException {
        // tell the browser not the cache
        setResponseBrowserProxyNoCache(response);

        // set the response info
        response.setContentLength(bytes.length);
        if (contentType != null) {
            response.setContentType(contentType);
        }
        if (fileName != null) {
            setContentDisposition(response, fileName);
        }

        // create the streams

        // stream the content
        try (OutputStream out = response.getOutputStream();
                InputStream in = new ByteArrayInputStream(bytes)) {
            streamContent(out, in, bytes.length);
            out.flush();
        } catch (IOException e) {
            throw e;
        }
    }

    public static void streamContentToBrowser(HttpServletResponse response, byte[] bytes, String contentType) throws IOException {
        streamContentToBrowser(response, bytes, contentType, null);
    }

    /**
     * Streams content from InputStream to the ServletOutputStream
     * This method will close the ServletOutputStream when finished
     * This method does not close the InputSteam passed
     *
     * @param response    HttpServletResponse object to get OutputStream from
     * @param in          InputStream of the actual content
     * @param length      Size (in bytes) of the content
     * @param contentType The content type to pass to the browser
     * @throws IOException
     */
    public static void streamContentToBrowser(HttpServletResponse response, InputStream in, int length, String contentType, String fileName)
            throws IOException {
        // tell the browser not the cache
        setResponseBrowserProxyNoCache(response);

        // set the response info
        response.setContentLength(length);
        if (contentType != null) {
            response.setContentType(contentType);
        }
        if (fileName != null) {
            setContentDisposition(response, fileName);
        }

        // stream the content
        try (OutputStream out = response.getOutputStream()) {
            streamContent(out, in, length);
            out.flush();
        } catch (IOException e) {
            throw e;
        }
    }

    public static void streamContentToBrowser(HttpServletResponse response, InputStream in, int length, String contentType) throws IOException {
        streamContentToBrowser(response, in, length, contentType, null);
    }

    /**
     * Stream binary content from InputStream to OutputStream
     * This method does not close the streams passed
     *
     * @param out    OutputStream content should go to
     * @param in     InputStream of the actual content
     * @param length Size (in bytes) of the content
     * @throws IOException
     */
    public static void streamContent(OutputStream out, InputStream in, int length) throws IOException {
        // make sure we have something to write to
        if (out == null) {
            throw new IOException("Attempt to write to null output stream");
        }

        // make sure we have something to read from
        if (in == null) {
            throw new IOException("Attempt to read from null input stream");
        }

        // make sure we have some content
        if (length == 0) {
            throw new IOException("Attempt to write 0 bytes of content to output stream");
        }

        // initialize the buffered streams
        int bufferSize = EntityUtilProperties.getPropertyAsInteger("content", "stream.buffersize", 8192);
        byte[] buffer = new byte[bufferSize];
        int read = 0;
        try (BufferedOutputStream bos = new BufferedOutputStream(out, bufferSize);
                 BufferedInputStream bis = new BufferedInputStream(in, bufferSize)) {
            while ((read = bis.read(buffer, 0, buffer.length)) != -1) {
                bos.write(buffer, 0, read);
            }
        } catch (IOException e) {
            Debug.logError(e, "Problem reading/writing buffers", MODULE);
            throw e;
        }
    }

    public static String stripViewParamsFromQueryString(String queryString) {
        return stripViewParamsFromQueryString(queryString, null);
    }

    public static String stripViewParamsFromQueryString(String queryString, String paginatorNumber) {
        Set<String> paramNames = new HashSet<>();
        if (UtilValidate.isNotEmpty(paginatorNumber)) {
            paginatorNumber = "_" + paginatorNumber;
        }
        paramNames.add("VIEW_INDEX" + paginatorNumber);
        paramNames.add("VIEW_SIZE" + paginatorNumber);
        paramNames.add("viewIndex" + paginatorNumber);
        paramNames.add("viewSize" + paginatorNumber);
        return stripNamedParamsFromQueryString(queryString, paramNames);
    }

    public static String stripNamedParamsFromQueryString(String queryString, Collection<String> paramNames) {
        String retStr = null;
        if (UtilValidate.isNotEmpty(queryString)) {
            StringTokenizer queryTokens = new StringTokenizer(queryString, "&");
            StringBuilder cleanQuery = new StringBuilder();
            while (queryTokens.hasMoreTokens()) {
                String token = queryTokens.nextToken();
                if (token.startsWith("amp;")) {
                    token = token.substring(4);
                }
                int equalsIndex = token.indexOf("=");
                String name = token;
                if (equalsIndex > 0) {
                    name = token.substring(0, equalsIndex);
                }
                if (!paramNames.contains(name)) {
                    if (cleanQuery.length() > 0) {
                        cleanQuery.append("&");
                    }
                    cleanQuery.append(token);
                }
            }
            retStr = cleanQuery.toString();
        }
        return retStr;
    }

    /**
     * Given multi form data with the ${param}_o_N notation, creates a Collection
     * of Maps for the submitted rows. Each Map contains the key/value pairs
     * of a particular row. The keys will be stripped of the _o_N suffix.
     * There is an additionaly key "row" for each Map that holds the
     * index of the row.
     */
    public static Collection<Map<String, Object>> parseMultiFormData(Map<String, Object> parameters) {
        Map<Integer, Map<String, Object>> rows = new HashMap<>(); // stores the rows keyed by row number

        // first loop through all the keys and create a hashmap for each ${ROW_SUBMIT_PREFIX}${N} = Y
        for (Map.Entry<String, Object> entry : parameters.entrySet()) {
            String key = entry.getKey();
            // skip everything that is not ${ROW_SUBMIT_PREFIX}N
            if (key == null || key.length() <= ROW_SUBMIT_PREFIX_LENGTH) {
                continue;
            }
            if (key.indexOf(MULTI_ROW_DELIMITER) <= 0) {
                continue;
            }
            if (!key.substring(0, ROW_SUBMIT_PREFIX_LENGTH).equals(ROW_SUBMIT_PREFIX)) {
                continue;
            }
            if (!"Y".equals(entry.getValue())) {
                continue;
            }

            // decode the value of N and create a new map for it
            Integer n = Integer.decode(key.substring(ROW_SUBMIT_PREFIX_LENGTH, key.length()));
            Map<String, Object> m = new HashMap<>();
            m.put("row", n); // special "row" = N tuple
            rows.put(n, m); // key it to N
        }

        // next put all parameters with matching N in the right map
        for (Map.Entry<String, Object> entry : parameters.entrySet()) {
            String key = entry.getKey();
            // skip keys without DELIMITER and skip ROW_SUBMIT_PREFIX
            if (key == null) {
                continue;
            }
            int index = key.indexOf(MULTI_ROW_DELIMITER);
            if (index <= 0) {
                continue;
            }
            if (key.length() > ROW_SUBMIT_PREFIX_LENGTH && key.substring(0, ROW_SUBMIT_PREFIX_LENGTH).equals(ROW_SUBMIT_PREFIX)) {
                continue;
            }

            // get the map with index N
            Integer n = Integer.decode(key.substring(index + MULTI_ROW_DELIMITER_LENGTH, key.length())); // N from ${param}${DELIMITER}${N}
            Map<String, Object> map = rows.get(n);
            if (map == null) {
                continue;
            }

            // get the key without the <DELIMITER>N suffix and store it and its value
            String newKey = key.substring(0, index);
            map.put(newKey, entry.getValue());
        }
        // return only the values, which is the list of maps
        return rows.values();
    }

    /**
     * Returns a new map containing all the parameters from the input map except for the
     * multi form parameters (usually named according to the ${param}_o_N notation).
     */
    public static <V> Map<String, V> removeMultiFormParameters(Map<String, V> parameters) {
        Map<String, V> filteredParameters = new HashMap<>();
        for (Map.Entry<String, V> entry : parameters.entrySet()) {
            String key = entry.getKey();
            if (key != null && (key.indexOf(MULTI_ROW_DELIMITER) != -1 || key.indexOf("_useRowSubmit") != -1 || key.indexOf("_rowCount") != -1)) {
                continue;
            }

            filteredParameters.put(key, entry.getValue());
        }
        return filteredParameters;
    }

    /**
     * Utility to make a composite parameter from the given prefix and suffix.
     * The prefix should be a regular parameter name such as meetingDate. The
     * suffix is the composite field, such as the hour of the meeting. The
     * result would be meetingDate_${COMPOSITE_DELIMITER}_hour.
     *
     * @param prefix
     * @param suffix
     * @return the composite parameter
     */
    public static String makeCompositeParam(String prefix, String suffix) {
        return prefix + COMPOSITE_DELIMITER + suffix;
    }

    /**
     * Assembles a composite object from a set of parameters identified by a common prefix.
     * <p>
     * For example, consider the following form widget field:
     * <pre>
     * {@code
     * <field name="meetingDate">
     *     <date-time type="timestamp" input-method="time-dropdown">
     * </field>
     * }
     * </pre>
     * The HTML result is three input boxes to input the date, hour and minutes separately.
     * The parameter names are named {@code meetingDate_c_date}, {@code meetingDate_c_hour},
     * {@code meetingDate_c_minutes}.  Additionally, there will be a field named {@code meetingDate_c_compositeType}
     * with a value of "Timestamp". where "_c_" is the {@link #COMPOSITE_DELIMITER}.  These parameters will then be
     * re-composed into a Timestamp object from the composite fields.
     *
     * @param request the HTTP request containing the parameters
     * @param prefix  the string identifying the set of parameters that must be composed
     * @return a composite object from data or {@code null} if not supported or a parsing error occurred.
     */
    public static Object makeParamValueFromComposite(HttpServletRequest request, String prefix) {
        String compositeType = request.getParameter(makeCompositeParam(prefix, "compositeType"));
        if (UtilValidate.isEmpty(compositeType)) {
            return null;
        }
        // Collect the components.
        String prefixDelim = prefix + COMPOSITE_DELIMITER;
        Map<String, String> data = request.getParameterMap().entrySet().stream()
                .filter(e -> e.getKey().startsWith(prefixDelim))
                .collect(Collectors.toMap(
                        e -> e.getKey().substring(prefixDelim.length()),
                        e -> e.getValue()[0]));

        if (Debug.verboseOn()) {
            Debug.logVerbose("Creating composite type with parameter data: " + data.toString(), MODULE);
        }

        // Assemble the composite data from the components
        if ("Timestamp".equals(compositeType)) {
            String date = data.get("date");
            String hour = data.get("hour");
            String minutes = data.get("minutes");
            String ampm = data.get("ampm");
            if (date == null || date.length() < 10 || UtilValidate.isEmpty(hour) || UtilValidate.isEmpty(minutes)) {
                return null;
            }
            try {
                int h = Integer.parseInt(hour);
                Timestamp ts = Timestamp.valueOf(date.substring(0, 10) + " 00:00:00.000");
                if (UtilValidate.isNotEmpty(ampm)) {
                    boolean isAM = "AM".equals(ampm);
                    if (isAM && h == 12) {
                        h = 0;
                    } else if (!isAM && h < 12) {
                        h += 12;
                    }
                }
                LocalDateTime ldt = ts.toLocalDateTime().withHour(h).withMinute(Integer.parseInt(minutes));
                return Timestamp.valueOf(ldt);
            } catch (IllegalArgumentException e) {
                Debug.logWarning("User input for composite timestamp was invalid: " + e.getMessage(), MODULE);
                return null;
            }
        }

        // we don't support any other compositeTypes (yet)
        return null;
    }

    /**
     * Obtains the session ID from the request, or "unknown" if no session pressent.
     */
    public static String getSessionId(HttpServletRequest request) {
        HttpSession session = request.getSession();
        return (session == null ? "unknown" : session.getId());
    }

    /**
     * Returns true if the user has JavaScript enabled.
     *
     * @param request
     * @return whether javascript is enabled
     */
    public static boolean isJavaScriptEnabled(HttpServletRequest request) {
        HttpSession session = request.getSession();
        Boolean javaScriptEnabled = (Boolean) session.getAttribute("javaScriptEnabled");
        return javaScriptEnabled != null ? javaScriptEnabled : false;
    }

    /**
     * Returns the number or rows submitted by a multi form.
     */
    public static int getMultiFormRowCount(HttpServletRequest request) {
        return getMultiFormRowCount(getParameterMap(request));
    }

    /**
     * Returns the number or rows submitted by a multi form.
     */
    public static int getMultiFormRowCount(Map<String, ?> requestMap) {
        // The number of multi form rows is computed selecting the maximum index
        int rowCount = 0;
        String maxRowIndex = "";
        int rowDelimiterLength = MULTI_ROW_DELIMITER.length();
        for (String parameterName : requestMap.keySet()) {
            int rowDelimiterIndex = (parameterName != null ? parameterName.indexOf(MULTI_ROW_DELIMITER) : -1);
            if (rowDelimiterIndex > 0) {
                String thisRowIndex = parameterName.substring(rowDelimiterIndex + rowDelimiterLength);
                if (thisRowIndex.indexOf("_") > -1) {
                    thisRowIndex = thisRowIndex.substring(0, thisRowIndex.indexOf("_"));
                }
                if (maxRowIndex.length() < thisRowIndex.length()) {
                    maxRowIndex = thisRowIndex;
                } else if (maxRowIndex.length() == thisRowIndex.length() && maxRowIndex.compareTo(thisRowIndex) < 0) {
                    maxRowIndex = thisRowIndex;
                }
            }
        }
        if (UtilValidate.isNotEmpty(maxRowIndex)) {
            try {
                rowCount = Integer.parseInt(maxRowIndex);
                rowCount++; // row indexes are zero based
            } catch (NumberFormatException e) {
                Debug.logWarning("Invalid value for row index found: " + maxRowIndex, MODULE);
            }
        }
        return rowCount;
    }

    public static String stashParameterMap(HttpServletRequest request) {
        HttpSession session = request.getSession();
        Map<String, Map<String, Object>> paramMapStore = UtilGenerics.cast(session.getAttribute("_PARAM_MAP_STORE_"));
        if (paramMapStore == null) {
            paramMapStore = new HashMap<>();
            session.setAttribute("_PARAM_MAP_STORE_", paramMapStore);
        }
        Map<String, Object> parameters = getParameterMap(request);
        String paramMapId = RandomStringUtils.randomAlphanumeric(10);
        paramMapStore.put(paramMapId, parameters);
        return paramMapId;
    }

    public static void restoreStashedParameterMap(HttpServletRequest request, String paramMapId) {
        HttpSession session = request.getSession();
        Map<String, Map<String, Object>> paramMapStore = UtilGenerics.cast(session.getAttribute("_PARAM_MAP_STORE_"));
        if (paramMapStore != null) {
            Map<String, Object> paramMap = paramMapStore.get(paramMapId);
            if (paramMap != null) {
                paramMapStore.remove(paramMapId);
                for (Map.Entry<String, Object> paramEntry : paramMap.entrySet()) {
                    if (request.getAttribute(paramEntry.getKey()) != null) {
                        Debug.logWarning("Skipped loading parameter [" + paramEntry.getKey() + "] because it would have overwritten a request "
                                + "attribute", MODULE);
                        continue;
                    }
                    request.setAttribute(paramEntry.getKey(), paramEntry.getValue());
                }
            }
        }
    }

    /**
     * Returns a unique Id for the current request
     *
     * @param request An HttpServletRequest to get the name info from
     * @return String
     */
    public static String getNextUniqueId(HttpServletRequest request) {
        Integer uniqueIdNumber = (Integer) request.getAttribute("UNIQUE_ID");
        if (uniqueIdNumber == null) {
            uniqueIdNumber = 1;
        }

        request.setAttribute("UNIQUE_ID", uniqueIdNumber + 1);
        return "autoId_" + uniqueIdNumber;
    }

    public static void setContentDisposition(final HttpServletResponse response, final String filename) {
        String dispositionType = UtilProperties.getPropertyValue("requestHandler", "content-disposition-type", "attachment");
        response.setHeader("Content-Disposition", String.format("%s; filename=\"%s\"", dispositionType, filename));
    }

    public static CloseableHttpClient getAllowAllHttpClient() {
        return getAllowAllHttpClient("component://base/config/ofbizssl.jks", "changeit");
    }

    public static CloseableHttpClient getAllowAllHttpClient(String jksStoreFileName, String jksStorePassword) {
        try {
            // Trust own CA and all self-signed certs
            SSLContext sslContext = SSLContexts.custom()
                    .loadTrustMaterial(FileUtil.getFile(jksStoreFileName), jksStorePassword.toCharArray(),
                            new TrustSelfSignedStrategy())
                    .build();
            // No host name verifier
            SSLConnectionSocketFactory sslsf = new SSLConnectionSocketFactory(
                    sslContext,
                    NoopHostnameVerifier.INSTANCE);
            CloseableHttpClient httpClient = HttpClients.custom()
                    .setSSLSocketFactory(sslsf)
                    .build();
            return httpClient;
        } catch (RuntimeException e) {
            throw e;
        } catch (Exception e) {
            return HttpClients.createDefault();
        }
    }

    public static String getMultiRowDelimiter() {
        return MULTI_ROW_DELIMITER;
    }

    public static String getRowSubmitPrefix() {
        return ROW_SUBMIT_PREFIX;
    }
}<|MERGE_RESOLUTION|>--- conflicted
+++ resolved
@@ -1218,13 +1218,7 @@
          **/
         resp.addHeader("X-XSS-Protection", "1; mode=block");
         resp.setHeader("Referrer-Policy", "no-referrer-when-downgrade"); // This is the default (in Firefox at least)
-<<<<<<< HEAD
-        
-        resp.setHeader("Content-Security-Policy-Report-Only", "default-src 'self' 'unsafe-inline'; report-uri /csp/control/report");
-        
-=======
         resp.setHeader("Content-Security-Policy-Report-Only", "default-src 'self'");
->>>>>>> 9e7df969
         SameSiteFilter.addSameSiteCookieAttribute(resp);
         // TODO in custom project. Public-Key-Pins-Report-Only is interesting but can't be used OOTB because of demos (the letsencrypt certificate
         // is renewed every 3 months)
