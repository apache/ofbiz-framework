--- conflicted
+++ resolved
@@ -25,17 +25,10 @@
         <value xml:lang="en">@component-resource-name@ Application</value>
     </property>
     <property key="@component-resource-name@CompanyName">
-<<<<<<< HEAD
-        <value xml:lang="en">OFBiz Plugin: @component-resource-name@</value>
-    </property>
-    <property key="@component-resource-name@CompanySubtitle">
-        <value xml:lang="en">A custom OFBiz plugin</value>
-=======
         <value xml:lang="en">OFBiz: @component-resource-name@</value>
     </property>
     <property key="@component-resource-name@CompanySubtitle">
         <value xml:lang="en">Part of the Apache OFBiz Family of Open Source Software</value>
->>>>>>> 6b57e35d
     </property>
     <property key="@component-resource-name@ViewPermissionError">
         <value xml:lang="en">You are not allowed to view this page.</value>
